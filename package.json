{
	"name": "realityspiral",
	"private": true,
	"scripts": {
		"build": "turbo build",
		"dev": "turbo --concurrency 100 dev",
		"start": "turbo start",
		"clean:start": "if [ -f agent/data/db.sqlite ]; then rm agent/data/db.sqlite; fi && turbo start",
		"lint": "turbo lint",
		"format": "biome check --fix",
		"smokeTests": "bash ./scripts/smoke-tests.sh",
		"integrationTests": "bash ./scripts/integration-tests.sh",
		"detectMinifiedCode": "bash ./scripts/detect-minified-code.sh",
		"clean": "bash ./scripts/clean.sh",
		"prepare": "husky"
	},
	"dependencies": {
		"@biomejs/biome": "^1.9.4",
		"@derivation-tech/context": "^0.1.0",
		"@derivation-tech/tx-plugin": "^0.1.0",
		"@elizaos/core": "^0.1.9",
<<<<<<< HEAD
		"@synfutures/sdks-perp": "^0.0.6",
		"@opentelemetry/api": "^1.9.0",
		"@opentelemetry/exporter-trace-otlp-http": "^0.57.2",
		"@opentelemetry/resources": "^1.30.1",
		"@opentelemetry/sdk-trace-base": "^1.30.1",
		"@opentelemetry/sdk-trace-node": "^1.30.1",
		"@opentelemetry/semantic-conventions": "^1.30.0",
=======
>>>>>>> ec69583a
		"csv-parse": "5.6.0",
		"csv-writer": "1.6.0",
		"dotenv": "^16.4.5",
		"ethers": "^6.13.5",
		"framer-motion": "^12.4.3",
		"pg": "^8.13.3",
		"sharp": "0.33.5",
		"swagger-jsdoc": "^6.2.8",
		"swagger-ui-express": "^5.0.1",
		"zod": "3.23.8"
	},
	"devDependencies": {
		"@types/node": "^20.17.19",
		"@types/pg": "^8.11.11",
		"husky": "^9.1.7",
		"prettier": "^3.4.2",
		"turbo": "^2.4.0",
		"typescript": "5.7.3"
	},
	"packageManager": "pnpm@9.0.0",
	"engines": {
		"node": ">=18"
	}
}<|MERGE_RESOLUTION|>--- conflicted
+++ resolved
@@ -19,16 +19,7 @@
 		"@derivation-tech/context": "^0.1.0",
 		"@derivation-tech/tx-plugin": "^0.1.0",
 		"@elizaos/core": "^0.1.9",
-<<<<<<< HEAD
 		"@synfutures/sdks-perp": "^0.0.6",
-		"@opentelemetry/api": "^1.9.0",
-		"@opentelemetry/exporter-trace-otlp-http": "^0.57.2",
-		"@opentelemetry/resources": "^1.30.1",
-		"@opentelemetry/sdk-trace-base": "^1.30.1",
-		"@opentelemetry/sdk-trace-node": "^1.30.1",
-		"@opentelemetry/semantic-conventions": "^1.30.0",
-=======
->>>>>>> ec69583a
 		"csv-parse": "5.6.0",
 		"csv-writer": "1.6.0",
 		"dotenv": "^16.4.5",
