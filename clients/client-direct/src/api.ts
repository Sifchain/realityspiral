--- conflicted
+++ resolved
@@ -4,10 +4,7 @@
 import cors from "cors";
 import express from "express";
 import type { Router } from "express";
-<<<<<<< HEAD
-=======
-
->>>>>>> 8108df7e
+
 import { execSync } from "node:child_process";
 import {
 	type AgentRuntime,
