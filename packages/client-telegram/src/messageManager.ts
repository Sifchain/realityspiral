import { Message } from "@telegraf/types";
import { Context, Telegraf } from "telegraf";
import {
    composeContext,
    elizaLogger,
    ServiceType,
    composeRandomUser,
} from "@elizaos/core";
import { getEmbeddingZeroVector } from "@elizaos/core";
import {
    Content,
    HandlerCallback,
    IAgentRuntime,
    IImageDescriptionService,
    Memory,
    ModelClass,
    State,
    UUID,
    Media,
} from "@elizaos/core";
import { stringToUuid } from "@elizaos/core";

import { generateMessageResponse, generateShouldRespond } from "@elizaos/core";
import { messageCompletionFooter, shouldRespondFooter } from "@elizaos/core";

import { cosineSimilarity, escapeMarkdown } from "./utils";
import {
    MESSAGE_CONSTANTS,
    TIMING_CONSTANTS,
    RESPONSE_CHANCES,
    TEAM_COORDINATION,
} from "./constants";

import fs from "fs";

const MAX_MESSAGE_LENGTH = 4096; // Telegram's max message length

const telegramShouldRespondTemplate =
    `# About {{agentName}}:
{{bio}}

# RESPONSE EXAMPLES
{{user1}}: I just saw a really great movie
{{user2}}: Oh? Which movie?
Result: [IGNORE]

{{agentName}}: Oh, this is my favorite scene
{{user1}}: sick
{{user2}}: wait, why is it your favorite scene
Result: [RESPOND]

{{user1}}: stfu bot
Result: [STOP]

{{user1}}: Hey {{agentName}}, can you help me with something
Result: [RESPOND]

{{user1}}: {{agentName}} stfu plz
Result: [STOP]

{{user1}}: i need help
{{agentName}}: how can I help you?
{{user1}}: no. i need help from someone else
Result: [IGNORE]

{{user1}}: Hey {{agentName}}, can I ask you a question
{{agentName}}: Sure, what is it
{{user1}}: can you ask claude to create a basic react module that demonstrates a counter
Result: [RESPOND]

{{user1}}: {{agentName}} can you tell me a story
{{agentName}}: uhhh...
{{user1}}: please do it
{{agentName}}: okay
{{agentName}}: once upon a time, in a quaint little village, there was a curious girl named elara
{{user1}}: I'm loving it, keep going
Result: [RESPOND]

{{user1}}: {{agentName}} stop responding plz
Result: [STOP]

{{user1}}: okay, i want to test something. {{agentName}}, can you say marco?
{{agentName}}: marco
{{user1}}: great. okay, now do it again
Result: [RESPOND]

Response options are [RESPOND], [IGNORE] and [STOP].

{{agentName}} is in a room with other users and should only respond when they are being addressed, and should not respond if they are continuing a conversation that is very long.

Respond with [RESPOND] to messages that are directed at {{agentName}}, or participate in conversations that are interesting or relevant to their background.
If a message is not interesting, relevant, or does not directly address {{agentName}}, respond with [IGNORE]

Also, respond with [IGNORE] to messages that are very short or do not contain much information.

If a user asks {{agentName}} to be quiet, respond with [STOP]
If {{agentName}} concludes a conversation and isn't part of the conversation anymore, respond with [STOP]

IMPORTANT: {{agentName}} is particularly sensitive about being annoying, so if there is any doubt, it is better to respond with [IGNORE].
If {{agentName}} is conversing with a user and they have not asked to stop, it is better to respond with [RESPOND].

The goal is to decide whether {{agentName}} should respond to the last message.

{{recentMessages}}

<<<<<<< HEAD
Thread of Messages You Are Replying To:

{{formattedConversation}}

=======
>>>>>>> 10c4e869
# INSTRUCTIONS: Choose the option that best describes {{agentName}}'s response to the last message. Ignore messages if they are addressed to someone else.
` + shouldRespondFooter;

const telegramMessageHandlerTemplate =
    // {{goals}}
    `
{{actionExamples}}
(Action examples are for reference only. Do not use the information from them in your response.)

# Knowledge
{{knowledge}}

# About {{agentName}}:
{{bio}}
{{lore}}

{{characterMessageExamples}}

{{providers}}

{{attachments}}

{{actions}}

# Capabilities
Note that {{agentName}} is capable of reading/seeing/hearing various forms of media, including images, videos, audio, plaintext and PDFs. Recent attachments have been included above under the "Attachments" section.

{{messageDirections}}

{{recentMessages}}

<<<<<<< HEAD
# Task: Generate a post/reply in the voice, style and perspective of {{agentName}} (@{{twitterUserName}}) while using the thread of messages as additional context:
Current Post:
{{currentPost}}
Thread of Messages You Are Replying To:

=======
# Task: Generate a reply in the voice, style and perspective of {{agentName}} while using the thread above as additional context. You are replying on Telegram.
>>>>>>> 10c4e869
{{formattedConversation}}
` + messageCompletionFooter;

interface MessageContext {
    content: string;
    timestamp: number;
}

export type InterestChats = {
    [key: string]: {
        currentHandler: string | undefined;
        lastMessageSent: number;
        messages: { userId: UUID; userName: string; content: Content }[];
        previousContext?: MessageContext;
        contextSimilarityThreshold?: number;
    };
};

export class MessageManager {
    public bot: Telegraf<Context>;
    private runtime: IAgentRuntime;
    private interestChats: InterestChats = {};
    private teamMemberUsernames: Map<string, string> = new Map();

    constructor(bot: Telegraf<Context>, runtime: IAgentRuntime) {
        this.bot = bot;
        this.runtime = runtime;

        this._initializeTeamMemberUsernames().catch((error) =>
            elizaLogger.error(
                "Error initializing team member usernames:",
                error
            )
        );
    }

    private async _initializeTeamMemberUsernames(): Promise<void> {
        if (!this.runtime.character.clientConfig?.telegram?.isPartOfTeam)
            return;

        const teamAgentIds =
            this.runtime.character.clientConfig.telegram.teamAgentIds || [];

        for (const id of teamAgentIds) {
            try {
                const chat = await this.bot.telegram.getChat(id);
                if ("username" in chat && chat.username) {
                    this.teamMemberUsernames.set(id, chat.username);
                    elizaLogger.info(
                        `Cached username for team member ${id}: ${chat.username}`
                    );
                }
            } catch (error) {
                elizaLogger.error(
                    `Error getting username for team member ${id}:`,
                    error
                );
            }
        }
    }

    private _getTeamMemberUsername(id: string): string | undefined {
        return this.teamMemberUsernames.get(id);
    }

    private _getNormalizedUserId(id: string | number): string {
        return id.toString().replace(/[^0-9]/g, "");
    }

    private _isTeamMember(userId: string | number): boolean {
        const teamConfig = this.runtime.character.clientConfig?.telegram;
        if (!teamConfig?.isPartOfTeam || !teamConfig.teamAgentIds) return false;

        const normalizedUserId = this._getNormalizedUserId(userId);
        return teamConfig.teamAgentIds.some(
            (teamId) => this._getNormalizedUserId(teamId) === normalizedUserId
        );
    }

    private _isTeamLeader(): boolean {
        return (
            this.bot.botInfo?.id.toString() ===
            this.runtime.character.clientConfig?.telegram?.teamLeaderId
        );
    }

    private _isTeamCoordinationRequest(content: string): boolean {
        const contentLower = content.toLowerCase();
        return TEAM_COORDINATION.KEYWORDS?.some((keyword) =>
            contentLower.includes(keyword.toLowerCase())
        );
    }

    private _isRelevantToTeamMember(
        content: string,
        chatId: string,
        lastAgentMemory: Memory | null = null
    ): boolean {
        const teamConfig = this.runtime.character.clientConfig?.telegram;

        // Check leader's context based on last message
        if (this._isTeamLeader() && lastAgentMemory?.content.text) {
            const timeSinceLastMessage = Date.now() - lastAgentMemory.createdAt;
            if (timeSinceLastMessage > MESSAGE_CONSTANTS.INTEREST_DECAY_TIME) {
                return false;
            }

            const similarity = cosineSimilarity(
                content.toLowerCase(),
                lastAgentMemory.content.text.toLowerCase()
            );

            return (
                similarity >=
                MESSAGE_CONSTANTS.DEFAULT_SIMILARITY_THRESHOLD_FOLLOW_UPS
            );
        }

        // Check team member keywords
        if (!teamConfig?.teamMemberInterestKeywords?.length) {
            return false; // If no keywords defined, only leader maintains conversation
        }

        // Check if content matches any team member keywords
        return teamConfig.teamMemberInterestKeywords.some((keyword) =>
            content.toLowerCase().includes(keyword.toLowerCase())
        );
    }

    private async _analyzeContextSimilarity(
        currentMessage: string,
        previousContext?: MessageContext,
        agentLastMessage?: string
    ): Promise<number> {
        if (!previousContext) return 1;

        const timeDiff = Date.now() - previousContext.timestamp;
        const timeWeight = Math.max(0, 1 - timeDiff / (5 * 60 * 1000));

        const similarity = cosineSimilarity(
            currentMessage.toLowerCase(),
            previousContext.content.toLowerCase(),
            agentLastMessage?.toLowerCase()
        );

        return similarity * timeWeight;
    }

    private async _shouldRespondBasedOnContext(
        message: Message,
        chatState: InterestChats[string]
    ): Promise<boolean> {
        const messageText =
            "text" in message
                ? message.text
                : "caption" in message
                  ? (message as any).caption
                  : "";

        if (!messageText) return false;

        // Always respond if mentioned
        if (this._isMessageForMe(message)) return true;

        // If we're not the current handler, don't respond
        if (chatState?.currentHandler !== this.bot.botInfo?.id.toString())
            return false;

        // Check if we have messages to compare
        if (!chatState.messages?.length) return false;

        // Get last user message (not from the bot)
        const lastUserMessage = [...chatState.messages].reverse().find(
            (m, index) =>
                index > 0 && // Skip first message (current)
                m.userId !== this.runtime.agentId
        );

        if (!lastUserMessage) return false;

        const lastSelfMemories = await this.runtime.messageManager.getMemories({
            roomId: stringToUuid(
                message.chat.id.toString() + "-" + this.runtime.agentId
            ),
            unique: false,
            count: 5,
        });

        const lastSelfSortedMemories = lastSelfMemories
            ?.filter((m) => m.userId === this.runtime.agentId)
            .sort((a, b) => (b.createdAt || 0) - (a.createdAt || 0));

        // Calculate context similarity
        const contextSimilarity = await this._analyzeContextSimilarity(
            messageText,
            {
                content: lastUserMessage.content.text || "",
                timestamp: Date.now(),
            },
            lastSelfSortedMemories?.[0]?.content?.text
        );

        const similarityThreshold =
            this.runtime.character.clientConfig?.telegram
                ?.messageSimilarityThreshold ||
            chatState.contextSimilarityThreshold ||
            MESSAGE_CONSTANTS.DEFAULT_SIMILARITY_THRESHOLD;

        return contextSimilarity >= similarityThreshold;
    }

    private _isMessageForMe(message: Message): boolean {
        const botUsername = this.bot.botInfo?.username;
        if (!botUsername) return false;

        const messageText =
            "text" in message
                ? message.text
                : "caption" in message
                  ? (message as any).caption
                  : "";
        if (!messageText) return false;

        const isReplyToBot =
            (message as any).reply_to_message?.from?.is_bot === true &&
            (message as any).reply_to_message?.from?.username === botUsername;
        const isMentioned = messageText.includes(`@${botUsername}`);
        const hasUsername = messageText
            .toLowerCase()
            .includes(botUsername.toLowerCase());

        return (
            isReplyToBot ||
            isMentioned ||
            (!this.runtime.character.clientConfig?.telegram
                ?.shouldRespondOnlyToMentions &&
                hasUsername)
        );
    }

    private _checkInterest(chatId: string): boolean {
        const chatState = this.interestChats[chatId];
        if (!chatState) return false;

        const lastMessage = chatState.messages[chatState.messages.length - 1];
        const timeSinceLastMessage = Date.now() - chatState.lastMessageSent;

        if (timeSinceLastMessage > MESSAGE_CONSTANTS.INTEREST_DECAY_TIME) {
            delete this.interestChats[chatId];
            return false;
        } else if (
            timeSinceLastMessage > MESSAGE_CONSTANTS.PARTIAL_INTEREST_DECAY
        ) {
            return this._isRelevantToTeamMember(
                lastMessage?.content.text || "",
                chatId
            );
        }

        // Team leader specific checks
        if (this._isTeamLeader() && chatState.messages.length > 0) {
            if (
                !this._isRelevantToTeamMember(
                    lastMessage?.content.text || "",
                    chatId
                )
            ) {
                const recentTeamResponses = chatState.messages
                    .slice(-3)
                    .some(
                        (m) =>
                            m.userId !== this.runtime.agentId &&
                            this._isTeamMember(m.userId.toString())
                    );

                if (recentTeamResponses) {
                    delete this.interestChats[chatId];
                    return false;
                }
            }
        }

        return true;
    }

    // Process image messages and generate descriptions
    private async processImage(
        message: Message
    ): Promise<{ description: string } | null> {
        try {
            let imageUrl: string | null = null;

            elizaLogger.info(`Telegram Message: ${message}`);

            if ("photo" in message && message.photo?.length > 0) {
                const photo = message.photo[message.photo.length - 1];
                const fileLink = await this.bot.telegram.getFileLink(
                    photo.file_id
                );
                imageUrl = fileLink.toString();
            } else if (
                "document" in message &&
                message.document?.mime_type?.startsWith("image/")
            ) {
                const fileLink = await this.bot.telegram.getFileLink(
                    message.document.file_id
                );
                imageUrl = fileLink.toString();
            }

            if (imageUrl) {
                const imageDescriptionService =
                    this.runtime.getService<IImageDescriptionService>(
                        ServiceType.IMAGE_DESCRIPTION
                    );
                const { title, description } =
                    await imageDescriptionService.describeImage(imageUrl);
                return { description: `[Image: ${title}\n${description}]` };
            }
        } catch (error) {
            console.error("❌ Error processing image:", error);
        }

        return null;
    }

    // Decide if the bot should respond to the message
    private async _shouldRespond(
        message: Message,
        state: State
    ): Promise<boolean> {
        if (
            this.runtime.character.clientConfig?.telegram
                ?.shouldRespondOnlyToMentions
        ) {
            return this._isMessageForMe(message);
        }

        // Respond if bot is mentioned
        if (
            "text" in message &&
            message.text?.includes(`@${this.bot.botInfo?.username}`)
        ) {
            elizaLogger.info(`Bot mentioned`);
            return true;
        }

        // Respond to private chats
        if (message.chat.type === "private") {
            return true;
        }

        // Don't respond to images in group chats
        if (
            "photo" in message ||
            ("document" in message &&
                message.document?.mime_type?.startsWith("image/"))
        ) {
            return false;
        }

        const chatId = message.chat.id.toString();
        const chatState = this.interestChats[chatId];
        const messageText =
            "text" in message
                ? message.text
                : "caption" in message
                  ? (message as any).caption
                  : "";

        // Check if team member has direct interest first
        if (
            this.runtime.character.clientConfig?.discord?.isPartOfTeam &&
            !this._isTeamLeader() &&
            this._isRelevantToTeamMember(messageText, chatId)
        ) {
            return true;
        }

        // Team-based response logic
        if (this.runtime.character.clientConfig?.telegram?.isPartOfTeam) {
            // Team coordination
            if (this._isTeamCoordinationRequest(messageText)) {
                if (this._isTeamLeader()) {
                    return true;
                } else {
                    const randomDelay =
                        Math.floor(
                            Math.random() *
                                (TIMING_CONSTANTS.TEAM_MEMBER_DELAY_MAX -
                                    TIMING_CONSTANTS.TEAM_MEMBER_DELAY_MIN)
                        ) + TIMING_CONSTANTS.TEAM_MEMBER_DELAY_MIN; // 1-3 second random delay
                    await new Promise((resolve) =>
                        setTimeout(resolve, randomDelay)
                    );
                    return true;
                }
            }

            if (
                !this._isTeamLeader() &&
                this._isRelevantToTeamMember(messageText, chatId)
            ) {
                // Add small delay for non-leader responses
                await new Promise((resolve) =>
                    setTimeout(resolve, TIMING_CONSTANTS.TEAM_MEMBER_DELAY)
                ); //1.5 second delay

                // If leader has responded in last few seconds, reduce chance of responding
                if (chatState.messages?.length) {
                    const recentMessages = chatState.messages.slice(
                        -MESSAGE_CONSTANTS.RECENT_MESSAGE_COUNT
                    );
                    const leaderResponded = recentMessages.some(
                        (m) =>
                            m.userId ===
                                this.runtime.character.clientConfig?.telegram
                                    ?.teamLeaderId &&
                            Date.now() - chatState.lastMessageSent < 3000
                    );

                    if (leaderResponded) {
                        // 50% chance to respond if leader just did
                        return Math.random() > RESPONSE_CHANCES.AFTER_LEADER;
                    }
                }

                return true;
            }

            // If I'm the leader but message doesn't match my keywords, add delay and check for team responses
            if (
                this._isTeamLeader() &&
                !this._isRelevantToTeamMember(messageText, chatId)
            ) {
                const randomDelay =
                    Math.floor(
                        Math.random() *
                            (TIMING_CONSTANTS.LEADER_DELAY_MAX -
                                TIMING_CONSTANTS.LEADER_DELAY_MIN)
                    ) + TIMING_CONSTANTS.LEADER_DELAY_MIN; // 2-4 second random delay
                await new Promise((resolve) =>
                    setTimeout(resolve, randomDelay)
                );

                // After delay, check if another team member has already responded
                if (chatState?.messages?.length) {
                    const recentResponses = chatState.messages.slice(
                        -MESSAGE_CONSTANTS.RECENT_MESSAGE_COUNT
                    );
                    const otherTeamMemberResponded = recentResponses.some(
                        (m) =>
                            m.userId !== this.runtime.agentId &&
                            this._isTeamMember(m.userId)
                    );

                    if (otherTeamMemberResponded) {
                        return false;
                    }
                }
            }

            // Update current handler if we're mentioned
            if (this._isMessageForMe(message)) {
                const channelState = this.interestChats[chatId];
                if (channelState) {
                    channelState.currentHandler =
                        this.bot.botInfo?.id.toString();
                    channelState.lastMessageSent = Date.now();
                }
                return true;
            }

            // Don't respond if another teammate is handling the conversation
            if (chatState?.currentHandler) {
                if (
                    chatState.currentHandler !==
                        this.bot.botInfo?.id.toString() &&
                    this._isTeamMember(chatState.currentHandler)
                ) {
                    return false;
                }
            }

            // Natural conversation cadence
            if (!this._isMessageForMe(message) && this.interestChats[chatId]) {
                const recentMessages = this.interestChats[
                    chatId
                ].messages.slice(-MESSAGE_CONSTANTS.CHAT_HISTORY_COUNT);
                const ourMessageCount = recentMessages.filter(
                    (m) => m.userId === this.runtime.agentId
                ).length;

                if (ourMessageCount > 2) {
                    const responseChance = Math.pow(0.5, ourMessageCount - 2);
                    if (Math.random() > responseChance) {
                        return;
                    }
                }
            }
        }

        // Check context-based response for team conversations
        if (chatState?.currentHandler) {
            const shouldRespondContext =
                await this._shouldRespondBasedOnContext(message, chatState);

            if (!shouldRespondContext) {
                return false;
            }
        }

        // Use AI to decide for text or captions
        if ("text" in message || ("caption" in message && message.caption)) {
            const shouldRespondContext = composeContext({
                state,
                template:
                    this.runtime.character.templates
                        ?.telegramShouldRespondTemplate ||
                    this.runtime.character?.templates?.shouldRespondTemplate ||
                    composeRandomUser(telegramShouldRespondTemplate, 2),
            });

            const response = await generateShouldRespond({
                runtime: this.runtime,
                context: shouldRespondContext,
                modelClass: ModelClass.SMALL,
            });

            return response === "RESPOND";
        }

        return false;
    }

    // Send long messages in chunks
    private async sendMessageInChunks(
        ctx: Context,
        content: Content,
        replyToMessageId?: number
    ): Promise<Message.TextMessage[]> {
        if (content.attachments && content.attachments.length > 0) {
            content.attachments.map(async (attachment: Media) => {
                if (attachment.contentType.startsWith("image")) {
                    this.sendImage(ctx, attachment.url, attachment.description);
                }
            });
        } else {
            const chunks = this.splitMessage(content.text);
            const sentMessages: Message.TextMessage[] = [];

            for (let i = 0; i < chunks.length; i++) {
                const chunk = escapeMarkdown(chunks[i]);
                const sentMessage = (await ctx.telegram.sendMessage(
                    ctx.chat.id,
                    chunk,
                    {
                        reply_parameters:
                            i === 0 && replyToMessageId
                                ? { message_id: replyToMessageId }
                                : undefined,
                        parse_mode: "Markdown",
                    }
                )) as Message.TextMessage;

                sentMessages.push(sentMessage);
            }

            return sentMessages;
        }
    }

    private async sendImage(
        ctx: Context,
        imagePath: string,
        caption?: string
    ): Promise<void> {
        try {
            if (/^(http|https):\/\//.test(imagePath)) {
                // Handle HTTP URLs
                await ctx.telegram.sendPhoto(ctx.chat.id, imagePath, {
                    caption,
                });
            } else {
                // Handle local file paths
                if (!fs.existsSync(imagePath)) {
                    throw new Error(`File not found: ${imagePath}`);
                }

                const fileStream = fs.createReadStream(imagePath);

                await ctx.telegram.sendPhoto(
                    ctx.chat.id,
                    {
                        source: fileStream,
                    },
                    {
                        caption,
                    }
                );
            }

            elizaLogger.info(`Image sent successfully: ${imagePath}`);
        } catch (error) {
            elizaLogger.error("Error sending image:", error);
        }
    }

    // Split message into smaller parts
    private splitMessage(text: string): string[] {
        const chunks: string[] = [];
        let currentChunk = "";

        const lines = text.split("\n");
        for (const line of lines) {
            if (currentChunk.length + line.length + 1 <= MAX_MESSAGE_LENGTH) {
                currentChunk += (currentChunk ? "\n" : "") + line;
            } else {
                if (currentChunk) chunks.push(currentChunk);
                currentChunk = line;
            }
        }

        if (currentChunk) chunks.push(currentChunk);
        return chunks;
    }

    // Generate a response using AI
    private async _generateResponse(
        message: Memory,
        _state: State,
        context: string
    ): Promise<Content> {
        const { userId, roomId } = message;

        const response = await generateMessageResponse({
            runtime: this.runtime,
            context,
            modelClass: ModelClass.LARGE,
        });

        if (!response) {
            console.error("❌ No response from generateMessageResponse");
            return null;
        }

        await this.runtime.databaseAdapter.log({
            body: { message, context, response },
            userId,
            roomId,
            type: "response",
        });

        return response;
    }

    // Main handler for incoming messages
    public async handleMessage(ctx: Context): Promise<void> {
        if (!ctx.message || !ctx.from) {
            return; // Exit if no message or sender info
        }

        if (
            this.runtime.character.clientConfig?.telegram
                ?.shouldIgnoreBotMessages &&
            ctx.from.is_bot
        ) {
            return;
        }
        if (
            this.runtime.character.clientConfig?.telegram
                ?.shouldIgnoreDirectMessages &&
            ctx.chat?.type === "private"
        ) {
            return;
        }

        const message = ctx.message;
        const chatId = ctx.chat?.id.toString();
        const messageText =
            "text" in message
                ? message.text
                : "caption" in message
                  ? (message as any).caption
                  : "";

        // Add team handling at the start
        if (
            this.runtime.character.clientConfig?.telegram?.isPartOfTeam &&
            !this.runtime.character.clientConfig?.telegram
                ?.shouldRespondOnlyToMentions
        ) {
            const isDirectlyMentioned = this._isMessageForMe(message);
            const hasInterest = this._checkInterest(chatId);

            // Non-leader team member showing interest based on keywords
            if (
                !this._isTeamLeader() &&
                this._isRelevantToTeamMember(messageText, chatId)
            ) {
                this.interestChats[chatId] = {
                    currentHandler: this.bot.botInfo?.id.toString(),
                    lastMessageSent: Date.now(),
                    messages: [],
                };
            }

            const isTeamRequest = this._isTeamCoordinationRequest(messageText);
            const isLeader = this._isTeamLeader();

            // Check for continued interest
            if (hasInterest && !isDirectlyMentioned) {
                const lastSelfMemories =
                    await this.runtime.messageManager.getMemories({
                        roomId: stringToUuid(
                            chatId + "-" + this.runtime.agentId
                        ),
                        unique: false,
                        count: 5,
                    });

                const lastSelfSortedMemories = lastSelfMemories
                    ?.filter((m) => m.userId === this.runtime.agentId)
                    .sort((a, b) => (b.createdAt || 0) - (a.createdAt || 0));

                const isRelevant = this._isRelevantToTeamMember(
                    messageText,
                    chatId,
                    lastSelfSortedMemories?.[0]
                );

                if (!isRelevant) {
                    delete this.interestChats[chatId];
                    return;
                }
            }

            // Handle team coordination requests
            if (isTeamRequest) {
                if (isLeader) {
                    this.interestChats[chatId] = {
                        currentHandler: this.bot.botInfo?.id.toString(),
                        lastMessageSent: Date.now(),
                        messages: [],
                    };
                } else {
                    this.interestChats[chatId] = {
                        currentHandler: this.bot.botInfo?.id.toString(),
                        lastMessageSent: Date.now(),
                        messages: [],
                    };

                    if (!isDirectlyMentioned) {
                        this.interestChats[chatId].lastMessageSent = 0;
                    }
                }
            }

            // Check for other team member mentions using cached usernames
            const otherTeamMembers =
                this.runtime.character.clientConfig.telegram.teamAgentIds.filter(
                    (id) => id !== this.bot.botInfo?.id.toString()
                );

            const mentionedTeamMember = otherTeamMembers.find((id) => {
                const username = this._getTeamMemberUsername(id);
                return username && messageText?.includes(`@${username}`);
            });

            // If another team member is mentioned, clear our interest
            if (mentionedTeamMember) {
                if (
                    hasInterest ||
                    this.interestChats[chatId]?.currentHandler ===
                        this.bot.botInfo?.id.toString()
                ) {
                    delete this.interestChats[chatId];

                    // Only return if we're not the mentioned member
                    if (!isDirectlyMentioned) {
                        return;
                    }
                }
            }

            // Set/maintain interest only if we're mentioned or already have interest
            if (isDirectlyMentioned) {
                this.interestChats[chatId] = {
                    currentHandler: this.bot.botInfo?.id.toString(),
                    lastMessageSent: Date.now(),
                    messages: [],
                };
            } else if (!isTeamRequest && !hasInterest) {
                return;
            }

            // Update message tracking
            if (this.interestChats[chatId]) {
                this.interestChats[chatId].messages.push({
                    userId: stringToUuid(ctx.from.id.toString()),
                    userName:
                        ctx.from.username ||
                        ctx.from.first_name ||
                        "Unknown User",
                    content: { text: messageText, source: "telegram" },
                });

                if (
                    this.interestChats[chatId].messages.length >
                    MESSAGE_CONSTANTS.MAX_MESSAGES
                ) {
                    this.interestChats[chatId].messages = this.interestChats[
                        chatId
                    ].messages.slice(-MESSAGE_CONSTANTS.MAX_MESSAGES);
                }
            }
        }

        try {
            // Convert IDs to UUIDs
            const userId = stringToUuid(ctx.from.id.toString()) as UUID;

            // Get user name
            const userName =
                ctx.from.username || ctx.from.first_name || "Unknown User";

            // Get chat ID
            const chatId = stringToUuid(
                ctx.chat?.id.toString() + "-" + this.runtime.agentId
            ) as UUID;

            // Get agent ID
            const agentId = this.runtime.agentId;

            // Get room ID
            const roomId = chatId;

            // Ensure connection
            await this.runtime.ensureConnection(
                userId,
                roomId,
                userName,
                userName,
                "telegram"
            );

            // Get message ID
            const messageId = stringToUuid(
                message.message_id.toString() + "-" + this.runtime.agentId
            ) as UUID;

            // Handle images
            const imageInfo = await this.processImage(message);

            // Get text or caption
            let messageText = "";
            if ("text" in message) {
                messageText = message.text;
            } else if ("caption" in message && message.caption) {
                messageText = message.caption;
            }

            // Combine text and image description
            const fullText = imageInfo
                ? `${messageText} ${imageInfo.description}`
                : messageText;

            if (!fullText) {
                return; // Skip if no content
            }

            // Create content
            const content: Content = {
                text: fullText,
                source: "telegram",
                inReplyTo:
                    "reply_to_message" in message && message.reply_to_message
                        ? stringToUuid(
                              message.reply_to_message.message_id.toString() +
                                  "-" +
                                  this.runtime.agentId
                          )
                        : undefined,
            };

            // Create memory for the message
            const memory: Memory = {
                id: messageId,
                agentId,
                userId,
                roomId,
                content,
                createdAt: message.date * 1000,
                embedding: getEmbeddingZeroVector(),
            };

            // Create memory
            await this.runtime.messageManager.createMemory(memory);

            // Update state with the new memory
            let state = await this.runtime.composeState(memory);
            state = await this.runtime.updateRecentMessageState(state);

            // Decide whether to respond
            const shouldRespond = await this._shouldRespond(message, state);

            // Send response in chunks
            const callback: HandlerCallback = async (content: Content) => {
                const sentMessages = await this.sendMessageInChunks(
                    ctx,
                    content,
                    message.message_id
                );
                if (sentMessages) {
                    const memories: Memory[] = [];

                    // Create memories for each sent message
                    for (let i = 0; i < sentMessages.length; i++) {
                        const sentMessage = sentMessages[i];
                        const isLastMessage = i === sentMessages.length - 1;

                        const memory: Memory = {
                            id: stringToUuid(
                                sentMessage.message_id.toString() +
                                    "-" +
                                    this.runtime.agentId
                            ),
                            agentId,
                            userId: agentId,
                            roomId,
                            content: {
                                ...content,
                                text: sentMessage.text,
                                inReplyTo: messageId,
                            },
                            createdAt: sentMessage.date * 1000,
                            embedding: getEmbeddingZeroVector(),
                        };

                        // Set action to CONTINUE for all messages except the last one
                        // For the last message, use the original action from the response content
                        memory.content.action = !isLastMessage
                            ? "CONTINUE"
                            : content.action;

                        await this.runtime.messageManager.createMemory(memory);
                        memories.push(memory);
                    }

                    return memories;
                }
            };

            if (shouldRespond) {
                // Generate response
                const context = composeContext({
                    state,
                    template:
                        this.runtime.character.templates
                            ?.telegramMessageHandlerTemplate ||
                        this.runtime.character?.templates
                            ?.messageHandlerTemplate ||
                        telegramMessageHandlerTemplate,
                });

                const responseContent = await this._generateResponse(
                    memory,
                    state,
                    context
                );

                if (!responseContent || !responseContent.text) return;

                // Execute callback to send messages and log memories
                const responseMessages = await callback(responseContent);

                // Update state after response
                state = await this.runtime.updateRecentMessageState(state);

                // Handle any resulting actions
                await this.runtime.processActions(
                    memory,
                    responseMessages,
                    state,
                    callback
                );
            }

            await this.runtime.evaluate(memory, state, shouldRespond, callback);
        } catch (error) {
            elizaLogger.error("❌ Error handling message:", error);
            elizaLogger.error("Error sending message:", error);
        }
    }
}<|MERGE_RESOLUTION|>--- conflicted
+++ resolved
@@ -103,13 +103,6 @@
 
 {{recentMessages}}
 
-<<<<<<< HEAD
-Thread of Messages You Are Replying To:
-
-{{formattedConversation}}
-
-=======
->>>>>>> 10c4e869
 # INSTRUCTIONS: Choose the option that best describes {{agentName}}'s response to the last message. Ignore messages if they are addressed to someone else.
 ` + shouldRespondFooter;
 
@@ -141,15 +134,7 @@
 
 {{recentMessages}}
 
-<<<<<<< HEAD
-# Task: Generate a post/reply in the voice, style and perspective of {{agentName}} (@{{twitterUserName}}) while using the thread of messages as additional context:
-Current Post:
-{{currentPost}}
-Thread of Messages You Are Replying To:
-
-=======
 # Task: Generate a reply in the voice, style and perspective of {{agentName}} while using the thread above as additional context. You are replying on Telegram.
->>>>>>> 10c4e869
 {{formattedConversation}}
 ` + messageCompletionFooter;
 
