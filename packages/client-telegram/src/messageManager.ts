import { Message } from "@telegraf/types";
import { Context, Telegraf } from "telegraf";

import { composeContext, elizaLogger, ServiceType } from "@elizaos/core";
import { getEmbeddingZeroVector } from "@elizaos/core";
import {
    Content,
    HandlerCallback,
    IAgentRuntime,
    IImageDescriptionService,
    Memory,
    ModelClass,
    State,
    UUID,
    Media,
} from "@elizaos/core";
import { stringToUuid } from "@elizaos/core";

import { generateMessageResponse, generateShouldRespond } from "@elizaos/core";
import { messageCompletionFooter, shouldRespondFooter } from "@elizaos/core";

import { cosineSimilarity } from "./utils";
import {
    MESSAGE_CONSTANTS,
    TIMING_CONSTANTS,
    RESPONSE_CHANCES,
    TEAM_COORDINATION,
} from "./constants";

import fs from "fs";

import { cosineSimilarity } from "./utils";
import {
    MESSAGE_CONSTANTS,
    TIMING_CONSTANTS,
    RESPONSE_CHANCES,
    TEAM_COORDINATION
} from "./constants";

const MAX_MESSAGE_LENGTH = 4096; // Telegram's max message length

const telegramShouldRespondTemplate =
    `# About {{agentName}}:
{{bio}}

# RESPONSE EXAMPLES
{{user1}}: I just saw a really great movie
{{user2}}: Oh? Which movie?
Result: [IGNORE]

{{agentName}}: Oh, this is my favorite scene
{{user1}}: sick
{{user2}}: wait, why is it your favorite scene
Result: [RESPOND]

{{user1}}: stfu bot
Result: [STOP]

{{user1}}: Hey {{agent}}, can you help me with something
Result: [RESPOND]

{{user1}}: {{agentName}} stfu plz
Result: [STOP]

{{user1}}: i need help
{{agentName}}: how can I help you?
{{user1}}: no. i need help from someone else
Result: [IGNORE]

{{user1}}: Hey {{agent}}, can I ask you a question
{{agentName}}: Sure, what is it
{{user1}}: can you ask claude to create a basic react module that demonstrates a counter
Result: [RESPOND]

{{user1}}: {{agentName}} can you tell me a story
{{agentName}}: uhhh...
{{user1}}: please do it
{{agentName}}: okay
{{agentName}}: once upon a time, in a quaint little village, there was a curious girl named elara
{{user1}}: I'm loving it, keep going
Result: [RESPOND]

{{user1}}: {{agentName}} stop responding plz
Result: [STOP]

{{user1}}: okay, i want to test something. {{agentName}}, can you say marco?
{{agentName}}: marco
{{user1}}: great. okay, now do it again
Result: [RESPOND]

Response options are [RESPOND], [IGNORE] and [STOP].

{{agentName}} is in a room with other users and should only respond when they are being addressed, and should not respond if they are continuing a conversation that is very long.

Respond with [RESPOND] to messages that are directed at {{agentName}}, or participate in conversations that are interesting or relevant to their background.
If a message is not interesting, relevant, or does not directly address {{agentName}}, respond with [IGNORE]

Also, respond with [IGNORE] to messages that are very short or do not contain much information.

If a user asks {{agentName}} to be quiet, respond with [STOP]
If {{agentName}} concludes a conversation and isn't part of the conversation anymore, respond with [STOP]

IMPORTANT: {{agentName}} is particularly sensitive about being annoying, so if there is any doubt, it is better to respond with [IGNORE].
If {{agentName}} is conversing with a user and they have not asked to stop, it is better to respond with [RESPOND].

The goal is to decide whether {{agentName}} should respond to the last message.

{{recentMessages}}

Thread of Tweets You Are Replying To:

{{formattedConversation}}

# INSTRUCTIONS: Choose the option that best describes {{agentName}}'s response to the last message. Ignore messages if they are addressed to someone else.
` + shouldRespondFooter;

const telegramMessageHandlerTemplate =
    // {{goals}}
    `# Action Examples
{{actionExamples}}
(Action examples are for reference only. Do not use the information from them in your response.)

# Knowledge
{{knowledge}}

# Task: Generate dialog and actions for the character {{agentName}}.
About {{agentName}}:
{{bio}}
{{lore}}

Examples of {{agentName}}'s dialog and actions:
{{characterMessageExamples}}

{{providers}}

{{attachments}}

{{actions}}

# Capabilities
Note that {{agentName}} is capable of reading/seeing/hearing various forms of media, including images, videos, audio, plaintext and PDFs. Recent attachments have been included above under the "Attachments" section.

{{messageDirections}}

{{recentMessages}}

# Task: Generate a post/reply in the voice, style and perspective of {{agentName}} (@{{twitterUserName}}) while using the thread of tweets as additional context:
Current Post:
{{currentPost}}
Thread of Tweets You Are Replying To:

{{formattedConversation}}
` + messageCompletionFooter;

interface MessageContext {
    content: string;
    timestamp: number;
}

export type InterestChats = {
    [key: string]: {
        currentHandler: string | undefined;
        lastMessageSent: number;
        messages: { userId: UUID; userName: string; content: Content }[];
        previousContext?: MessageContext;
        contextSimilarityThreshold?: number;
    };
};

export class MessageManager {
    public bot: Telegraf<Context>;
    private runtime: IAgentRuntime;
    private interestChats: InterestChats = {};
    private teamMemberUsernames: Map<string, string> = new Map();

    constructor(bot: Telegraf<Context>, runtime: IAgentRuntime) {
        this.bot = bot;
        this.runtime = runtime;

<<<<<<< HEAD
        this._initializeTeamMemberUsernames().catch(error =>
            elizaLogger.error("Error initializing team member usernames:", error)
=======
        this._initializeTeamMemberUsernames().catch((error) =>
            elizaLogger.error(
                "Error initializing team member usernames:",
                error
            )
>>>>>>> e37fb6d6
        );
    }

    private async _initializeTeamMemberUsernames(): Promise<void> {
<<<<<<< HEAD
        if (!this.runtime.character.clientConfig?.telegram?.isPartOfTeam) return;

        const teamAgentIds = this.runtime.character.clientConfig.telegram.teamAgentIds || [];
=======
        if (!this.runtime.character.clientConfig?.telegram?.isPartOfTeam)
            return;

        const teamAgentIds =
            this.runtime.character.clientConfig.telegram.teamAgentIds || [];
>>>>>>> e37fb6d6

        for (const id of teamAgentIds) {
            try {
                const chat = await this.bot.telegram.getChat(id);
<<<<<<< HEAD
                if ('username' in chat && chat.username) {
                    this.teamMemberUsernames.set(id, chat.username);
                    elizaLogger.info(`Cached username for team member ${id}: ${chat.username}`);
                }
            } catch (error) {
                elizaLogger.error(`Error getting username for team member ${id}:`, error);
=======
                if ("username" in chat && chat.username) {
                    this.teamMemberUsernames.set(id, chat.username);
                    elizaLogger.info(
                        `Cached username for team member ${id}: ${chat.username}`
                    );
                }
            } catch (error) {
                elizaLogger.error(
                    `Error getting username for team member ${id}:`,
                    error
                );
>>>>>>> e37fb6d6
            }
        }
    }

    private _getTeamMemberUsername(id: string): string | undefined {
        return this.teamMemberUsernames.get(id);
    }

    private _getNormalizedUserId(id: string | number): string {
<<<<<<< HEAD
        return id.toString().replace(/[^0-9]/g, '');
=======
        return id.toString().replace(/[^0-9]/g, "");
>>>>>>> e37fb6d6
    }

    private _isTeamMember(userId: string | number): boolean {
        const teamConfig = this.runtime.character.clientConfig?.telegram;
        if (!teamConfig?.isPartOfTeam || !teamConfig.teamAgentIds) return false;

        const normalizedUserId = this._getNormalizedUserId(userId);
<<<<<<< HEAD
        return teamConfig.teamAgentIds.some(teamId =>
            this._getNormalizedUserId(teamId) === normalizedUserId
=======
        return teamConfig.teamAgentIds.some(
            (teamId) => this._getNormalizedUserId(teamId) === normalizedUserId
>>>>>>> e37fb6d6
        );
    }

    private _isTeamLeader(): boolean {
<<<<<<< HEAD
        return this.bot.botInfo?.id.toString() === this.runtime.character.clientConfig?.telegram?.teamLeaderId;
=======
        return (
            this.bot.botInfo?.id.toString() ===
            this.runtime.character.clientConfig?.telegram?.teamLeaderId
        );
>>>>>>> e37fb6d6
    }

    private _isTeamCoordinationRequest(content: string): boolean {
        const contentLower = content.toLowerCase();
<<<<<<< HEAD
        return TEAM_COORDINATION.KEYWORDS?.some(keyword =>
=======
        return TEAM_COORDINATION.KEYWORDS?.some((keyword) =>
>>>>>>> e37fb6d6
            contentLower.includes(keyword.toLowerCase())
        );
    }

<<<<<<< HEAD
    private _isRelevantToTeamMember(content: string, chatId: string, lastAgentMemory: Memory | null = null): boolean {
=======
    private _isRelevantToTeamMember(
        content: string,
        chatId: string,
        lastAgentMemory: Memory | null = null
    ): boolean {
>>>>>>> e37fb6d6
        const teamConfig = this.runtime.character.clientConfig?.telegram;

        // Check leader's context based on last message
        if (this._isTeamLeader() && lastAgentMemory?.content.text) {
            const timeSinceLastMessage = Date.now() - lastAgentMemory.createdAt;
            if (timeSinceLastMessage > MESSAGE_CONSTANTS.INTEREST_DECAY_TIME) {
                return false;
            }

            const similarity = cosineSimilarity(
                content.toLowerCase(),
                lastAgentMemory.content.text.toLowerCase()
            );

<<<<<<< HEAD
            return similarity >= MESSAGE_CONSTANTS.DEFAULT_SIMILARITY_THRESHOLD_FOLLOW_UPS;
=======
            return (
                similarity >=
                MESSAGE_CONSTANTS.DEFAULT_SIMILARITY_THRESHOLD_FOLLOW_UPS
            );
>>>>>>> e37fb6d6
        }

        // Check team member keywords
        if (!teamConfig?.teamMemberInterestKeywords?.length) {
            return false; // If no keywords defined, only leader maintains conversation
        }

        // Check if content matches any team member keywords
<<<<<<< HEAD
        return teamConfig.teamMemberInterestKeywords.some(keyword =>
=======
        return teamConfig.teamMemberInterestKeywords.some((keyword) =>
>>>>>>> e37fb6d6
            content.toLowerCase().includes(keyword.toLowerCase())
        );
    }

<<<<<<< HEAD
    private async _analyzeContextSimilarity(currentMessage: string, previousContext?: MessageContext, agentLastMessage?: string): Promise<number> {
        if (!previousContext) return 1;

        const timeDiff = Date.now() - previousContext.timestamp;
        const timeWeight = Math.max(0, 1 - (timeDiff / (5 * 60 * 1000)));
=======
    private async _analyzeContextSimilarity(
        currentMessage: string,
        previousContext?: MessageContext,
        agentLastMessage?: string
    ): Promise<number> {
        if (!previousContext) return 1;

        const timeDiff = Date.now() - previousContext.timestamp;
        const timeWeight = Math.max(0, 1 - timeDiff / (5 * 60 * 1000));
>>>>>>> e37fb6d6

        const similarity = cosineSimilarity(
            currentMessage.toLowerCase(),
            previousContext.content.toLowerCase(),
            agentLastMessage?.toLowerCase()
        );

        return similarity * timeWeight;
    }

<<<<<<< HEAD
    private async _shouldRespondBasedOnContext(message: Message, chatState: InterestChats[string]): Promise<boolean> {
        const messageText = 'text' in message ? message.text :
                           'caption' in message ? (message as any).caption : '';
=======
    private async _shouldRespondBasedOnContext(
        message: Message,
        chatState: InterestChats[string]
    ): Promise<boolean> {
        const messageText =
            "text" in message
                ? message.text
                : "caption" in message
                  ? (message as any).caption
                  : "";
>>>>>>> e37fb6d6

        if (!messageText) return false;

        // Always respond if mentioned
        if (this._isMessageForMe(message)) return true;

        // If we're not the current handler, don't respond
<<<<<<< HEAD
        if (chatState?.currentHandler !== this.bot.botInfo?.id.toString()) return false;
=======
        if (chatState?.currentHandler !== this.bot.botInfo?.id.toString())
            return false;
>>>>>>> e37fb6d6

        // Check if we have messages to compare
        if (!chatState.messages?.length) return false;

        // Get last user message (not from the bot)
<<<<<<< HEAD
        const lastUserMessage = [...chatState.messages]
            .reverse()
            .find((m, index) =>
                index > 0 && // Skip first message (current)
                m.userId !== this.runtime.agentId
            );
=======
        const lastUserMessage = [...chatState.messages].reverse().find(
            (m, index) =>
                index > 0 && // Skip first message (current)
                m.userId !== this.runtime.agentId
        );
>>>>>>> e37fb6d6

        if (!lastUserMessage) return false;

        const lastSelfMemories = await this.runtime.messageManager.getMemories({
<<<<<<< HEAD
            roomId: stringToUuid(message.chat.id.toString() + "-" + this.runtime.agentId),
            unique: false,
            count: 5
        });

        const lastSelfSortedMemories = lastSelfMemories?.filter(m => m.userId === this.runtime.agentId)
=======
            roomId: stringToUuid(
                message.chat.id.toString() + "-" + this.runtime.agentId
            ),
            unique: false,
            count: 5,
        });

        const lastSelfSortedMemories = lastSelfMemories
            ?.filter((m) => m.userId === this.runtime.agentId)
>>>>>>> e37fb6d6
            .sort((a, b) => (b.createdAt || 0) - (a.createdAt || 0));

        // Calculate context similarity
        const contextSimilarity = await this._analyzeContextSimilarity(
            messageText,
            {
<<<<<<< HEAD
                content: lastUserMessage.content.text || '',
                timestamp: Date.now()
=======
                content: lastUserMessage.content.text || "",
                timestamp: Date.now(),
>>>>>>> e37fb6d6
            },
            lastSelfSortedMemories?.[0]?.content?.text
        );

        const similarityThreshold =
<<<<<<< HEAD
            this.runtime.character.clientConfig?.telegram?.messageSimilarityThreshold ||
=======
            this.runtime.character.clientConfig?.telegram
                ?.messageSimilarityThreshold ||
>>>>>>> e37fb6d6
            chatState.contextSimilarityThreshold ||
            MESSAGE_CONSTANTS.DEFAULT_SIMILARITY_THRESHOLD;

        return contextSimilarity >= similarityThreshold;
    }

    private _isMessageForMe(message: Message): boolean {
        const botUsername = this.bot.botInfo?.username;
        if (!botUsername) return false;

<<<<<<< HEAD
        const messageText = 'text' in message ? message.text :
                           'caption' in message ? (message as any).caption : '';
        if (!messageText) return false;

        const isMentioned = messageText.includes(`@${botUsername}`);
        const hasUsername = messageText.toLowerCase().includes(botUsername.toLowerCase());

        return isMentioned || (!this.runtime.character.clientConfig?.telegram?.shouldRespondOnlyToMentions && hasUsername);
=======
        const messageText =
            "text" in message
                ? message.text
                : "caption" in message
                  ? (message as any).caption
                  : "";
        if (!messageText) return false;

        const isReplyToBot =
            (message as any).reply_to_message?.from?.is_bot === true &&
            (message as any).reply_to_message?.from?.username === botUsername;
        const isMentioned = messageText.includes(`@${botUsername}`);
        const hasUsername = messageText
            .toLowerCase()
            .includes(botUsername.toLowerCase());

        return (
            isReplyToBot ||
            isMentioned ||
            (!this.runtime.character.clientConfig?.telegram
                ?.shouldRespondOnlyToMentions &&
                hasUsername)
        );
>>>>>>> e37fb6d6
    }

    private _checkInterest(chatId: string): boolean {
        const chatState = this.interestChats[chatId];
        if (!chatState) return false;

        const lastMessage = chatState.messages[chatState.messages.length - 1];
        const timeSinceLastMessage = Date.now() - chatState.lastMessageSent;

        if (timeSinceLastMessage > MESSAGE_CONSTANTS.INTEREST_DECAY_TIME) {
            delete this.interestChats[chatId];
            return false;
<<<<<<< HEAD
        } else if (timeSinceLastMessage > MESSAGE_CONSTANTS.PARTIAL_INTEREST_DECAY) {
            return this._isRelevantToTeamMember(lastMessage?.content.text || '', chatId);
=======
        } else if (
            timeSinceLastMessage > MESSAGE_CONSTANTS.PARTIAL_INTEREST_DECAY
        ) {
            return this._isRelevantToTeamMember(
                lastMessage?.content.text || "",
                chatId
            );
>>>>>>> e37fb6d6
        }

        // Team leader specific checks
        if (this._isTeamLeader() && chatState.messages.length > 0) {
<<<<<<< HEAD
            if (!this._isRelevantToTeamMember(lastMessage?.content.text || '', chatId)) {
                const recentTeamResponses = chatState.messages.slice(-3).some(m =>
                    m.userId !== this.runtime.agentId &&
                    this._isTeamMember(m.userId.toString())
                );
=======
            if (
                !this._isRelevantToTeamMember(
                    lastMessage?.content.text || "",
                    chatId
                )
            ) {
                const recentTeamResponses = chatState.messages
                    .slice(-3)
                    .some(
                        (m) =>
                            m.userId !== this.runtime.agentId &&
                            this._isTeamMember(m.userId.toString())
                    );
>>>>>>> e37fb6d6

                if (recentTeamResponses) {
                    delete this.interestChats[chatId];
                    return false;
                }
            }
        }

        return true;
    }

    // Process image messages and generate descriptions
    private async processImage(
        message: Message
    ): Promise<{ description: string } | null> {
        try {
            let imageUrl: string | null = null;

<<<<<<< HEAD
            elizaLogger.info(`Telegram Message: ${message}`)
=======
            elizaLogger.info(`Telegram Message: ${message}`);
>>>>>>> e37fb6d6

            if ("photo" in message && message.photo?.length > 0) {
                const photo = message.photo[message.photo.length - 1];
                const fileLink = await this.bot.telegram.getFileLink(
                    photo.file_id
                );
                imageUrl = fileLink.toString();
            } else if (
                "document" in message &&
                message.document?.mime_type?.startsWith("image/")
            ) {
                const fileLink = await this.bot.telegram.getFileLink(
                    message.document.file_id
                );
                imageUrl = fileLink.toString();
            }

            if (imageUrl) {
                const imageDescriptionService =
                    this.runtime.getService<IImageDescriptionService>(
                        ServiceType.IMAGE_DESCRIPTION
                    );
                const { title, description } =
                    await imageDescriptionService.describeImage(imageUrl);
                return { description: `[Image: ${title}\n${description}]` };
            }
        } catch (error) {
            console.error("❌ Error processing image:", error);
        }

        return null;
    }

    // Decide if the bot should respond to the message
    private async _shouldRespond(
        message: Message,
        state: State
    ): Promise<boolean> {
<<<<<<< HEAD

        if (this.runtime.character.clientConfig?.telegram?.shouldRespondOnlyToMentions) {
=======
        if (
            this.runtime.character.clientConfig?.telegram
                ?.shouldRespondOnlyToMentions
        ) {
>>>>>>> e37fb6d6
            return this._isMessageForMe(message);
        }

        // Respond if bot is mentioned
        if (
            "text" in message &&
            message.text?.includes(`@${this.bot.botInfo?.username}`)
        ) {
<<<<<<< HEAD
            elizaLogger.info(`Bot mentioned`)
=======
            elizaLogger.info(`Bot mentioned`);
>>>>>>> e37fb6d6
            return true;
        }

        // Respond to private chats
        if (message.chat.type === "private") {
            return true;
        }

        // Don't respond to images in group chats
        if (
            "photo" in message ||
            ("document" in message &&
                message.document?.mime_type?.startsWith("image/"))
        ) {
            return false;
        }

        const chatId = message.chat.id.toString();
        const chatState = this.interestChats[chatId];
<<<<<<< HEAD
        const messageText = 'text' in message ? message.text :
        'caption' in message ? (message as any).caption : '';

        // Check if team member has direct interest first
        if (this.runtime.character.clientConfig?.discord?.isPartOfTeam &&
            !this._isTeamLeader() &&
            this._isRelevantToTeamMember(messageText, chatId)) {

=======
        const messageText =
            "text" in message
                ? message.text
                : "caption" in message
                  ? (message as any).caption
                  : "";

        // Check if team member has direct interest first
        if (
            this.runtime.character.clientConfig?.discord?.isPartOfTeam &&
            !this._isTeamLeader() &&
            this._isRelevantToTeamMember(messageText, chatId)
        ) {
>>>>>>> e37fb6d6
            return true;
        }

        // Team-based response logic
        if (this.runtime.character.clientConfig?.telegram?.isPartOfTeam) {
            // Team coordination
<<<<<<< HEAD
            if(this._isTeamCoordinationRequest(messageText)) {
                if (this._isTeamLeader()) {
                    return true;
                } else {
                    const randomDelay = Math.floor(Math.random() * (TIMING_CONSTANTS.TEAM_MEMBER_DELAY_MAX - TIMING_CONSTANTS.TEAM_MEMBER_DELAY_MIN)) +
                    TIMING_CONSTANTS.TEAM_MEMBER_DELAY_MIN; // 1-3 second random delay
                    await new Promise(resolve => setTimeout(resolve, randomDelay));
=======
            if (this._isTeamCoordinationRequest(messageText)) {
                if (this._isTeamLeader()) {
                    return true;
                } else {
                    const randomDelay =
                        Math.floor(
                            Math.random() *
                                (TIMING_CONSTANTS.TEAM_MEMBER_DELAY_MAX -
                                    TIMING_CONSTANTS.TEAM_MEMBER_DELAY_MIN)
                        ) + TIMING_CONSTANTS.TEAM_MEMBER_DELAY_MIN; // 1-3 second random delay
                    await new Promise((resolve) =>
                        setTimeout(resolve, randomDelay)
                    );
>>>>>>> e37fb6d6
                    return true;
                }
            }

<<<<<<< HEAD
            if (!this._isTeamLeader() && this._isRelevantToTeamMember(messageText, chatId)) {
                // Add small delay for non-leader responses
                await new Promise(resolve => setTimeout(resolve, TIMING_CONSTANTS.TEAM_MEMBER_DELAY)); //1.5 second delay

                // If leader has responded in last few seconds, reduce chance of responding
                if (chatState.messages?.length) {
                    const recentMessages = chatState.messages.slice(-MESSAGE_CONSTANTS.RECENT_MESSAGE_COUNT);
                    const leaderResponded = recentMessages.some(m =>
                        m.userId === this.runtime.character.clientConfig?.telegram?.teamLeaderId &&
                        Date.now() - chatState.lastMessageSent < 3000
=======
            if (
                !this._isTeamLeader() &&
                this._isRelevantToTeamMember(messageText, chatId)
            ) {
                // Add small delay for non-leader responses
                await new Promise((resolve) =>
                    setTimeout(resolve, TIMING_CONSTANTS.TEAM_MEMBER_DELAY)
                ); //1.5 second delay

                // If leader has responded in last few seconds, reduce chance of responding
                if (chatState.messages?.length) {
                    const recentMessages = chatState.messages.slice(
                        -MESSAGE_CONSTANTS.RECENT_MESSAGE_COUNT
                    );
                    const leaderResponded = recentMessages.some(
                        (m) =>
                            m.userId ===
                                this.runtime.character.clientConfig?.telegram
                                    ?.teamLeaderId &&
                            Date.now() - chatState.lastMessageSent < 3000
>>>>>>> e37fb6d6
                    );

                    if (leaderResponded) {
                        // 50% chance to respond if leader just did
                        return Math.random() > RESPONSE_CHANCES.AFTER_LEADER;
                    }
                }

                return true;
            }

            // If I'm the leader but message doesn't match my keywords, add delay and check for team responses
<<<<<<< HEAD
            if (this._isTeamLeader() && !this._isRelevantToTeamMember(messageText, chatId)) {
                const randomDelay = Math.floor(Math.random() * (TIMING_CONSTANTS.LEADER_DELAY_MAX - TIMING_CONSTANTS.LEADER_DELAY_MIN)) +
                TIMING_CONSTANTS.LEADER_DELAY_MIN; // 2-4 second random delay
                await new Promise(resolve => setTimeout(resolve, randomDelay));

                // After delay, check if another team member has already responded
                if (chatState?.messages?.length) {
                    const recentResponses = chatState.messages.slice(-MESSAGE_CONSTANTS.RECENT_MESSAGE_COUNT);
                    const otherTeamMemberResponded = recentResponses.some(m =>
                        m.userId !== this.runtime.agentId &&
                        this._isTeamMember(m.userId)
=======
            if (
                this._isTeamLeader() &&
                !this._isRelevantToTeamMember(messageText, chatId)
            ) {
                const randomDelay =
                    Math.floor(
                        Math.random() *
                            (TIMING_CONSTANTS.LEADER_DELAY_MAX -
                                TIMING_CONSTANTS.LEADER_DELAY_MIN)
                    ) + TIMING_CONSTANTS.LEADER_DELAY_MIN; // 2-4 second random delay
                await new Promise((resolve) =>
                    setTimeout(resolve, randomDelay)
                );

                // After delay, check if another team member has already responded
                if (chatState?.messages?.length) {
                    const recentResponses = chatState.messages.slice(
                        -MESSAGE_CONSTANTS.RECENT_MESSAGE_COUNT
                    );
                    const otherTeamMemberResponded = recentResponses.some(
                        (m) =>
                            m.userId !== this.runtime.agentId &&
                            this._isTeamMember(m.userId)
>>>>>>> e37fb6d6
                    );

                    if (otherTeamMemberResponded) {
                        return false;
                    }
                }
            }

            // Update current handler if we're mentioned
            if (this._isMessageForMe(message)) {
                const channelState = this.interestChats[chatId];
                if (channelState) {
<<<<<<< HEAD
                    channelState.currentHandler = this.bot.botInfo?.id.toString()
=======
                    channelState.currentHandler =
                        this.bot.botInfo?.id.toString();
>>>>>>> e37fb6d6
                    channelState.lastMessageSent = Date.now();
                }
                return true;
            }

            // Don't respond if another teammate is handling the conversation
            if (chatState?.currentHandler) {
<<<<<<< HEAD
                if (chatState.currentHandler !== this.bot.botInfo?.id.toString() &&
                    this._isTeamMember(chatState.currentHandler)) {
=======
                if (
                    chatState.currentHandler !==
                        this.bot.botInfo?.id.toString() &&
                    this._isTeamMember(chatState.currentHandler)
                ) {
>>>>>>> e37fb6d6
                    return false;
                }
            }

            // Natural conversation cadence
            if (!this._isMessageForMe(message) && this.interestChats[chatId]) {
<<<<<<< HEAD

                const recentMessages = this.interestChats[chatId].messages
                    .slice(-MESSAGE_CONSTANTS.CHAT_HISTORY_COUNT);
                const ourMessageCount = recentMessages.filter(m =>
                    m.userId === this.runtime.agentId
                ).length;

                if (ourMessageCount > 2) {

=======
                const recentMessages = this.interestChats[
                    chatId
                ].messages.slice(-MESSAGE_CONSTANTS.CHAT_HISTORY_COUNT);
                const ourMessageCount = recentMessages.filter(
                    (m) => m.userId === this.runtime.agentId
                ).length;

                if (ourMessageCount > 2) {
>>>>>>> e37fb6d6
                    const responseChance = Math.pow(0.5, ourMessageCount - 2);
                    if (Math.random() > responseChance) {
                        return;
                    }
                }
            }
<<<<<<< HEAD

=======
>>>>>>> e37fb6d6
        }

        // Check context-based response for team conversations
        if (chatState?.currentHandler) {
<<<<<<< HEAD
            const shouldRespondContext = await this._shouldRespondBasedOnContext(message, chatState);
=======
            const shouldRespondContext =
                await this._shouldRespondBasedOnContext(message, chatState);
>>>>>>> e37fb6d6

            if (!shouldRespondContext) {
                return false;
            }
<<<<<<< HEAD

        }


=======
        }

>>>>>>> e37fb6d6
        // Use AI to decide for text or captions
        if ("text" in message || ("caption" in message && message.caption)) {
            const shouldRespondContext = composeContext({
                state,
                template:
                    this.runtime.character.templates
                        ?.telegramShouldRespondTemplate ||
                    this.runtime.character?.templates?.shouldRespondTemplate ||
                    telegramShouldRespondTemplate,
            });

            const response = await generateShouldRespond({
                runtime: this.runtime,
                context: shouldRespondContext,
                modelClass: ModelClass.SMALL,
            });

            return response === "RESPOND";
        }

        return false;
    }

    // Send long messages in chunks
    private async sendMessageInChunks(
        ctx: Context,
        content: Content,
        replyToMessageId?: number
    ): Promise<Message.TextMessage[]> {
        if (content.attachments && content.attachments.length > 0) {
            content.attachments.map(async (attachment: Media) => {
                if (attachment.contentType.startsWith("image")) {
                    this.sendImage(ctx, attachment.url, attachment.description);
                }
            });
        } else {
            const chunks = this.splitMessage(content.text);
            const sentMessages: Message.TextMessage[] = [];

            for (let i = 0; i < chunks.length; i++) {
                const chunk = chunks[i];
                const sentMessage = (await ctx.telegram.sendMessage(
                    ctx.chat.id,
                    chunk,
                    {
                        reply_parameters:
                            i === 0 && replyToMessageId
                                ? { message_id: replyToMessageId }
                                : undefined,
                        parse_mode: "Markdown",
                    }
                )) as Message.TextMessage;

                sentMessages.push(sentMessage);
            }

            return sentMessages;
        }
    }

    private async sendImage(
        ctx: Context,
        imagePath: string,
        caption?: string
    ): Promise<void> {
        try {
            if (/^(http|https):\/\//.test(imagePath)) {
                // Handle HTTP URLs
                await ctx.telegram.sendPhoto(ctx.chat.id, imagePath, {
                    caption,
                });
            } else {
                // Handle local file paths
                if (!fs.existsSync(imagePath)) {
                    throw new Error(`File not found: ${imagePath}`);
                }

                const fileStream = fs.createReadStream(imagePath);

                await ctx.telegram.sendPhoto(
                    ctx.chat.id,
                    {
                        source: fileStream,
                    },
                    {
                        caption,
                    }
                );
            }

            elizaLogger.info(`Image sent successfully: ${imagePath}`);
        } catch (error) {
            elizaLogger.error("Error sending image:", error);
        }
    }

    // Split message into smaller parts
    private splitMessage(text: string): string[] {
        const chunks: string[] = [];
        let currentChunk = "";

        const lines = text.split("\n");
        for (const line of lines) {
            if (currentChunk.length + line.length + 1 <= MAX_MESSAGE_LENGTH) {
                currentChunk += (currentChunk ? "\n" : "") + line;
            } else {
                if (currentChunk) chunks.push(currentChunk);
                currentChunk = line;
            }
        }

        if (currentChunk) chunks.push(currentChunk);
        return chunks;
    }

    // Generate a response using AI
    private async _generateResponse(
        message: Memory,
        _state: State,
        context: string
    ): Promise<Content> {
        const { userId, roomId } = message;

        const response = await generateMessageResponse({
            runtime: this.runtime,
            context,
            modelClass: ModelClass.LARGE,
        });

        if (!response) {
            console.error("❌ No response from generateMessageResponse");
            return null;
        }

        await this.runtime.databaseAdapter.log({
            body: { message, context, response },
            userId,
            roomId,
            type: "response",
        });

        return response;
    }

    // Main handler for incoming messages
    public async handleMessage(ctx: Context): Promise<void> {
        if (!ctx.message || !ctx.from) {
            return; // Exit if no message or sender info
        }

        if (
            this.runtime.character.clientConfig?.telegram
                ?.shouldIgnoreBotMessages &&
            ctx.from.is_bot
        ) {
            return;
        }
        if (
            this.runtime.character.clientConfig?.telegram
                ?.shouldIgnoreDirectMessages &&
            ctx.chat?.type === "private"
        ) {
            return;
        }

        const message = ctx.message;
        const chatId = ctx.chat?.id.toString();
<<<<<<< HEAD
        const messageText = 'text' in message ? message.text :
                        'caption' in message ? (message as any).caption : '';

        // Add team handling at the start
        if (this.runtime.character.clientConfig?.telegram?.isPartOfTeam &&
            !this.runtime.character.clientConfig?.telegram?.shouldRespondOnlyToMentions) {

            const isDirectlyMentioned = this._isMessageForMe(message);
            const hasInterest = this._checkInterest(chatId);


            // Non-leader team member showing interest based on keywords
            if (!this._isTeamLeader() && this._isRelevantToTeamMember(messageText, chatId)) {

                this.interestChats[chatId] = {
                    currentHandler: this.bot.botInfo?.id.toString(),
                    lastMessageSent: Date.now(),
                    messages: []
=======
        const messageText =
            "text" in message
                ? message.text
                : "caption" in message
                  ? (message as any).caption
                  : "";

        // Add team handling at the start
        if (
            this.runtime.character.clientConfig?.telegram?.isPartOfTeam &&
            !this.runtime.character.clientConfig?.telegram
                ?.shouldRespondOnlyToMentions
        ) {
            const isDirectlyMentioned = this._isMessageForMe(message);
            const hasInterest = this._checkInterest(chatId);

            // Non-leader team member showing interest based on keywords
            if (
                !this._isTeamLeader() &&
                this._isRelevantToTeamMember(messageText, chatId)
            ) {
                this.interestChats[chatId] = {
                    currentHandler: this.bot.botInfo?.id.toString(),
                    lastMessageSent: Date.now(),
                    messages: [],
>>>>>>> e37fb6d6
                };
            }

            const isTeamRequest = this._isTeamCoordinationRequest(messageText);
            const isLeader = this._isTeamLeader();

<<<<<<< HEAD

            // Check for continued interest
            if (hasInterest && !isDirectlyMentioned) {
                const lastSelfMemories = await this.runtime.messageManager.getMemories({
                    roomId: stringToUuid(chatId + "-" + this.runtime.agentId),
                    unique: false,
                    count: 5
                });

                const lastSelfSortedMemories = lastSelfMemories?.filter(m => m.userId === this.runtime.agentId)
=======
            // Check for continued interest
            if (hasInterest && !isDirectlyMentioned) {
                const lastSelfMemories =
                    await this.runtime.messageManager.getMemories({
                        roomId: stringToUuid(
                            chatId + "-" + this.runtime.agentId
                        ),
                        unique: false,
                        count: 5,
                    });

                const lastSelfSortedMemories = lastSelfMemories
                    ?.filter((m) => m.userId === this.runtime.agentId)
>>>>>>> e37fb6d6
                    .sort((a, b) => (b.createdAt || 0) - (a.createdAt || 0));

                const isRelevant = this._isRelevantToTeamMember(
                    messageText,
                    chatId,
                    lastSelfSortedMemories?.[0]
                );

                if (!isRelevant) {
                    delete this.interestChats[chatId];
                    return;
                }
            }

            // Handle team coordination requests
            if (isTeamRequest) {
                if (isLeader) {
                    this.interestChats[chatId] = {
                        currentHandler: this.bot.botInfo?.id.toString(),
                        lastMessageSent: Date.now(),
<<<<<<< HEAD
                        messages: []
=======
                        messages: [],
>>>>>>> e37fb6d6
                    };
                } else {
                    this.interestChats[chatId] = {
                        currentHandler: this.bot.botInfo?.id.toString(),
                        lastMessageSent: Date.now(),
<<<<<<< HEAD
                        messages: []
=======
                        messages: [],
>>>>>>> e37fb6d6
                    };

                    if (!isDirectlyMentioned) {
                        this.interestChats[chatId].lastMessageSent = 0;
                    }
<<<<<<< HEAD

=======
>>>>>>> e37fb6d6
                }
            }

            // Check for other team member mentions using cached usernames
<<<<<<< HEAD
            const otherTeamMembers = this.runtime.character.clientConfig.telegram.teamAgentIds.filter(
                id => id !== this.bot.botInfo?.id.toString()
            );

            const mentionedTeamMember = otherTeamMembers.find(id => {
=======
            const otherTeamMembers =
                this.runtime.character.clientConfig.telegram.teamAgentIds.filter(
                    (id) => id !== this.bot.botInfo?.id.toString()
                );

            const mentionedTeamMember = otherTeamMembers.find((id) => {
>>>>>>> e37fb6d6
                const username = this._getTeamMemberUsername(id);
                return username && messageText?.includes(`@${username}`);
            });

            // If another team member is mentioned, clear our interest
            if (mentionedTeamMember) {
<<<<<<< HEAD
                if (hasInterest || this.interestChats[chatId]?.currentHandler === this.bot.botInfo?.id.toString()) {
=======
                if (
                    hasInterest ||
                    this.interestChats[chatId]?.currentHandler ===
                        this.bot.botInfo?.id.toString()
                ) {
>>>>>>> e37fb6d6
                    delete this.interestChats[chatId];

                    // Only return if we're not the mentioned member
                    if (!isDirectlyMentioned) {
                        return;
                    }
                }
            }

            // Set/maintain interest only if we're mentioned or already have interest
            if (isDirectlyMentioned) {
                this.interestChats[chatId] = {
                    currentHandler: this.bot.botInfo?.id.toString(),
                    lastMessageSent: Date.now(),
<<<<<<< HEAD
                    messages: []
=======
                    messages: [],
>>>>>>> e37fb6d6
                };
            } else if (!isTeamRequest && !hasInterest) {
                return;
            }

            // Update message tracking
            if (this.interestChats[chatId]) {
                this.interestChats[chatId].messages.push({
                    userId: stringToUuid(ctx.from.id.toString()),
<<<<<<< HEAD
                    userName: ctx.from.username || ctx.from.first_name || "Unknown User",
                    content: { text: messageText, source: "telegram" }
                });

                if (this.interestChats[chatId].messages.length > MESSAGE_CONSTANTS.MAX_MESSAGES) {
                    this.interestChats[chatId].messages =
                        this.interestChats[chatId].messages.slice(-MESSAGE_CONSTANTS.MAX_MESSAGES);
=======
                    userName:
                        ctx.from.username ||
                        ctx.from.first_name ||
                        "Unknown User",
                    content: { text: messageText, source: "telegram" },
                });

                if (
                    this.interestChats[chatId].messages.length >
                    MESSAGE_CONSTANTS.MAX_MESSAGES
                ) {
                    this.interestChats[chatId].messages = this.interestChats[
                        chatId
                    ].messages.slice(-MESSAGE_CONSTANTS.MAX_MESSAGES);
>>>>>>> e37fb6d6
                }
            }
        }

        try {
            // Convert IDs to UUIDs
            const userId = stringToUuid(ctx.from.id.toString()) as UUID;

            // Get user name
            const userName =
                ctx.from.username || ctx.from.first_name || "Unknown User";

            // Get chat ID
            const chatId = stringToUuid(
                ctx.chat?.id.toString() + "-" + this.runtime.agentId
            ) as UUID;

            // Get agent ID
            const agentId = this.runtime.agentId;

            // Get room ID
            const roomId = chatId;

            // Ensure connection
            await this.runtime.ensureConnection(
                userId,
                roomId,
                userName,
                userName,
                "telegram"
            );

            // Get message ID
            const messageId = stringToUuid(
                message.message_id.toString() + "-" + this.runtime.agentId
            ) as UUID;

            // Handle images
            const imageInfo = await this.processImage(message);

            // Get text or caption
            let messageText = "";
            if ("text" in message) {
                messageText = message.text;
            } else if ("caption" in message && message.caption) {
                messageText = message.caption;
            }

            // Combine text and image description
            const fullText = imageInfo
                ? `${messageText} ${imageInfo.description}`
                : messageText;

            if (!fullText) {
                return; // Skip if no content
            }

            // Create content
            const content: Content = {
                text: fullText,
                source: "telegram",
                inReplyTo:
                    "reply_to_message" in message && message.reply_to_message
                        ? stringToUuid(
                              message.reply_to_message.message_id.toString() +
                                  "-" +
                                  this.runtime.agentId
                          )
                        : undefined,
            };

            // Create memory for the message
            const memory: Memory = {
                id: messageId,
                agentId,
                userId,
                roomId,
                content,
                createdAt: message.date * 1000,
                embedding: getEmbeddingZeroVector(),
            };

            // Create memory
            await this.runtime.messageManager.createMemory(memory);

            // Update state with the new memory
            let state = await this.runtime.composeState(memory);
            state = await this.runtime.updateRecentMessageState(state);

            // Decide whether to respond
            const shouldRespond = await this._shouldRespond(message, state);

            if (shouldRespond) {
                // Generate response
                const context = composeContext({
                    state,
                    template:
                        this.runtime.character.templates
                            ?.telegramMessageHandlerTemplate ||
                        this.runtime.character?.templates
                            ?.messageHandlerTemplate ||
                        telegramMessageHandlerTemplate,
                });

                const responseContent = await this._generateResponse(
                    memory,
                    state,
                    context
                );

                if (!responseContent || !responseContent.text) return;

                // Send response in chunks
                const callback: HandlerCallback = async (content: Content) => {
                    const sentMessages = await this.sendMessageInChunks(
                        ctx,
                        content,
                        message.message_id
                    );
                    if (sentMessages) {
                        const memories: Memory[] = [];

                        // Create memories for each sent message
                        for (let i = 0; i < sentMessages.length; i++) {
                            const sentMessage = sentMessages[i];
                            const isLastMessage = i === sentMessages.length - 1;

                            const memory: Memory = {
                                id: stringToUuid(
                                    sentMessage.message_id.toString() +
                                        "-" +
                                        this.runtime.agentId
                                ),
                                agentId,
                                userId: agentId,
                                roomId,
                                content: {
                                    ...content,
                                    text: sentMessage.text,
                                    inReplyTo: messageId,
                                },
                                createdAt: sentMessage.date * 1000,
                                embedding: getEmbeddingZeroVector(),
                            };

                            // Set action to CONTINUE for all messages except the last one
                            // For the last message, use the original action from the response content
                            memory.content.action = !isLastMessage
                                ? "CONTINUE"
                                : content.action;

                            await this.runtime.messageManager.createMemory(
                                memory
                            );
                            memories.push(memory);
                        }

                        return memories;
                    }
                };

                // Execute callback to send messages and log memories
                const responseMessages = await callback(responseContent);

                // Update state after response
                state = await this.runtime.updateRecentMessageState(state);

                // Handle any resulting actions
                await this.runtime.processActions(
                    memory,
                    responseMessages,
                    state,
                    callback
                );
            }

            await this.runtime.evaluate(memory, state, shouldRespond);
        } catch (error) {
            elizaLogger.error("❌ Error handling message:", error);
            elizaLogger.error("Error sending message:", error);
        }
    }
}<|MERGE_RESOLUTION|>--- conflicted
+++ resolved
@@ -29,14 +29,6 @@
 
 import fs from "fs";
 
-import { cosineSimilarity } from "./utils";
-import {
-    MESSAGE_CONSTANTS,
-    TIMING_CONSTANTS,
-    RESPONSE_CHANCES,
-    TEAM_COORDINATION
-} from "./constants";
-
 const MAX_MESSAGE_LENGTH = 4096; // Telegram's max message length
 
 const telegramShouldRespondTemplate =
@@ -177,43 +169,24 @@
         this.bot = bot;
         this.runtime = runtime;
 
-<<<<<<< HEAD
-        this._initializeTeamMemberUsernames().catch(error =>
-            elizaLogger.error("Error initializing team member usernames:", error)
-=======
         this._initializeTeamMemberUsernames().catch((error) =>
             elizaLogger.error(
                 "Error initializing team member usernames:",
                 error
             )
->>>>>>> e37fb6d6
         );
     }
 
     private async _initializeTeamMemberUsernames(): Promise<void> {
-<<<<<<< HEAD
-        if (!this.runtime.character.clientConfig?.telegram?.isPartOfTeam) return;
-
-        const teamAgentIds = this.runtime.character.clientConfig.telegram.teamAgentIds || [];
-=======
         if (!this.runtime.character.clientConfig?.telegram?.isPartOfTeam)
             return;
 
         const teamAgentIds =
             this.runtime.character.clientConfig.telegram.teamAgentIds || [];
->>>>>>> e37fb6d6
 
         for (const id of teamAgentIds) {
             try {
                 const chat = await this.bot.telegram.getChat(id);
-<<<<<<< HEAD
-                if ('username' in chat && chat.username) {
-                    this.teamMemberUsernames.set(id, chat.username);
-                    elizaLogger.info(`Cached username for team member ${id}: ${chat.username}`);
-                }
-            } catch (error) {
-                elizaLogger.error(`Error getting username for team member ${id}:`, error);
-=======
                 if ("username" in chat && chat.username) {
                     this.teamMemberUsernames.set(id, chat.username);
                     elizaLogger.info(
@@ -225,7 +198,6 @@
                     `Error getting username for team member ${id}:`,
                     error
                 );
->>>>>>> e37fb6d6
             }
         }
     }
@@ -235,11 +207,7 @@
     }
 
     private _getNormalizedUserId(id: string | number): string {
-<<<<<<< HEAD
-        return id.toString().replace(/[^0-9]/g, '');
-=======
         return id.toString().replace(/[^0-9]/g, "");
->>>>>>> e37fb6d6
     }
 
     private _isTeamMember(userId: string | number): boolean {
@@ -247,47 +215,30 @@
         if (!teamConfig?.isPartOfTeam || !teamConfig.teamAgentIds) return false;
 
         const normalizedUserId = this._getNormalizedUserId(userId);
-<<<<<<< HEAD
-        return teamConfig.teamAgentIds.some(teamId =>
-            this._getNormalizedUserId(teamId) === normalizedUserId
-=======
         return teamConfig.teamAgentIds.some(
             (teamId) => this._getNormalizedUserId(teamId) === normalizedUserId
->>>>>>> e37fb6d6
         );
     }
 
     private _isTeamLeader(): boolean {
-<<<<<<< HEAD
-        return this.bot.botInfo?.id.toString() === this.runtime.character.clientConfig?.telegram?.teamLeaderId;
-=======
         return (
             this.bot.botInfo?.id.toString() ===
             this.runtime.character.clientConfig?.telegram?.teamLeaderId
         );
->>>>>>> e37fb6d6
     }
 
     private _isTeamCoordinationRequest(content: string): boolean {
         const contentLower = content.toLowerCase();
-<<<<<<< HEAD
-        return TEAM_COORDINATION.KEYWORDS?.some(keyword =>
-=======
         return TEAM_COORDINATION.KEYWORDS?.some((keyword) =>
->>>>>>> e37fb6d6
             contentLower.includes(keyword.toLowerCase())
         );
     }
 
-<<<<<<< HEAD
-    private _isRelevantToTeamMember(content: string, chatId: string, lastAgentMemory: Memory | null = null): boolean {
-=======
     private _isRelevantToTeamMember(
         content: string,
         chatId: string,
         lastAgentMemory: Memory | null = null
     ): boolean {
->>>>>>> e37fb6d6
         const teamConfig = this.runtime.character.clientConfig?.telegram;
 
         // Check leader's context based on last message
@@ -302,14 +253,10 @@
                 lastAgentMemory.content.text.toLowerCase()
             );
 
-<<<<<<< HEAD
-            return similarity >= MESSAGE_CONSTANTS.DEFAULT_SIMILARITY_THRESHOLD_FOLLOW_UPS;
-=======
             return (
                 similarity >=
                 MESSAGE_CONSTANTS.DEFAULT_SIMILARITY_THRESHOLD_FOLLOW_UPS
             );
->>>>>>> e37fb6d6
         }
 
         // Check team member keywords
@@ -318,22 +265,11 @@
         }
 
         // Check if content matches any team member keywords
-<<<<<<< HEAD
-        return teamConfig.teamMemberInterestKeywords.some(keyword =>
-=======
         return teamConfig.teamMemberInterestKeywords.some((keyword) =>
->>>>>>> e37fb6d6
             content.toLowerCase().includes(keyword.toLowerCase())
         );
     }
 
-<<<<<<< HEAD
-    private async _analyzeContextSimilarity(currentMessage: string, previousContext?: MessageContext, agentLastMessage?: string): Promise<number> {
-        if (!previousContext) return 1;
-
-        const timeDiff = Date.now() - previousContext.timestamp;
-        const timeWeight = Math.max(0, 1 - (timeDiff / (5 * 60 * 1000)));
-=======
     private async _analyzeContextSimilarity(
         currentMessage: string,
         previousContext?: MessageContext,
@@ -343,7 +279,6 @@
 
         const timeDiff = Date.now() - previousContext.timestamp;
         const timeWeight = Math.max(0, 1 - timeDiff / (5 * 60 * 1000));
->>>>>>> e37fb6d6
 
         const similarity = cosineSimilarity(
             currentMessage.toLowerCase(),
@@ -354,11 +289,6 @@
         return similarity * timeWeight;
     }
 
-<<<<<<< HEAD
-    private async _shouldRespondBasedOnContext(message: Message, chatState: InterestChats[string]): Promise<boolean> {
-        const messageText = 'text' in message ? message.text :
-                           'caption' in message ? (message as any).caption : '';
-=======
     private async _shouldRespondBasedOnContext(
         message: Message,
         chatState: InterestChats[string]
@@ -369,7 +299,6 @@
                 : "caption" in message
                   ? (message as any).caption
                   : "";
->>>>>>> e37fb6d6
 
         if (!messageText) return false;
 
@@ -377,43 +306,22 @@
         if (this._isMessageForMe(message)) return true;
 
         // If we're not the current handler, don't respond
-<<<<<<< HEAD
-        if (chatState?.currentHandler !== this.bot.botInfo?.id.toString()) return false;
-=======
         if (chatState?.currentHandler !== this.bot.botInfo?.id.toString())
             return false;
->>>>>>> e37fb6d6
 
         // Check if we have messages to compare
         if (!chatState.messages?.length) return false;
 
         // Get last user message (not from the bot)
-<<<<<<< HEAD
-        const lastUserMessage = [...chatState.messages]
-            .reverse()
-            .find((m, index) =>
-                index > 0 && // Skip first message (current)
-                m.userId !== this.runtime.agentId
-            );
-=======
         const lastUserMessage = [...chatState.messages].reverse().find(
             (m, index) =>
                 index > 0 && // Skip first message (current)
                 m.userId !== this.runtime.agentId
         );
->>>>>>> e37fb6d6
 
         if (!lastUserMessage) return false;
 
         const lastSelfMemories = await this.runtime.messageManager.getMemories({
-<<<<<<< HEAD
-            roomId: stringToUuid(message.chat.id.toString() + "-" + this.runtime.agentId),
-            unique: false,
-            count: 5
-        });
-
-        const lastSelfSortedMemories = lastSelfMemories?.filter(m => m.userId === this.runtime.agentId)
-=======
             roomId: stringToUuid(
                 message.chat.id.toString() + "-" + this.runtime.agentId
             ),
@@ -423,31 +331,21 @@
 
         const lastSelfSortedMemories = lastSelfMemories
             ?.filter((m) => m.userId === this.runtime.agentId)
->>>>>>> e37fb6d6
             .sort((a, b) => (b.createdAt || 0) - (a.createdAt || 0));
 
         // Calculate context similarity
         const contextSimilarity = await this._analyzeContextSimilarity(
             messageText,
             {
-<<<<<<< HEAD
-                content: lastUserMessage.content.text || '',
-                timestamp: Date.now()
-=======
                 content: lastUserMessage.content.text || "",
                 timestamp: Date.now(),
->>>>>>> e37fb6d6
             },
             lastSelfSortedMemories?.[0]?.content?.text
         );
 
         const similarityThreshold =
-<<<<<<< HEAD
-            this.runtime.character.clientConfig?.telegram?.messageSimilarityThreshold ||
-=======
             this.runtime.character.clientConfig?.telegram
                 ?.messageSimilarityThreshold ||
->>>>>>> e37fb6d6
             chatState.contextSimilarityThreshold ||
             MESSAGE_CONSTANTS.DEFAULT_SIMILARITY_THRESHOLD;
 
@@ -458,16 +356,6 @@
         const botUsername = this.bot.botInfo?.username;
         if (!botUsername) return false;
 
-<<<<<<< HEAD
-        const messageText = 'text' in message ? message.text :
-                           'caption' in message ? (message as any).caption : '';
-        if (!messageText) return false;
-
-        const isMentioned = messageText.includes(`@${botUsername}`);
-        const hasUsername = messageText.toLowerCase().includes(botUsername.toLowerCase());
-
-        return isMentioned || (!this.runtime.character.clientConfig?.telegram?.shouldRespondOnlyToMentions && hasUsername);
-=======
         const messageText =
             "text" in message
                 ? message.text
@@ -491,7 +379,6 @@
                 ?.shouldRespondOnlyToMentions &&
                 hasUsername)
         );
->>>>>>> e37fb6d6
     }
 
     private _checkInterest(chatId: string): boolean {
@@ -504,10 +391,6 @@
         if (timeSinceLastMessage > MESSAGE_CONSTANTS.INTEREST_DECAY_TIME) {
             delete this.interestChats[chatId];
             return false;
-<<<<<<< HEAD
-        } else if (timeSinceLastMessage > MESSAGE_CONSTANTS.PARTIAL_INTEREST_DECAY) {
-            return this._isRelevantToTeamMember(lastMessage?.content.text || '', chatId);
-=======
         } else if (
             timeSinceLastMessage > MESSAGE_CONSTANTS.PARTIAL_INTEREST_DECAY
         ) {
@@ -515,18 +398,10 @@
                 lastMessage?.content.text || "",
                 chatId
             );
->>>>>>> e37fb6d6
         }
 
         // Team leader specific checks
         if (this._isTeamLeader() && chatState.messages.length > 0) {
-<<<<<<< HEAD
-            if (!this._isRelevantToTeamMember(lastMessage?.content.text || '', chatId)) {
-                const recentTeamResponses = chatState.messages.slice(-3).some(m =>
-                    m.userId !== this.runtime.agentId &&
-                    this._isTeamMember(m.userId.toString())
-                );
-=======
             if (
                 !this._isRelevantToTeamMember(
                     lastMessage?.content.text || "",
@@ -540,7 +415,6 @@
                             m.userId !== this.runtime.agentId &&
                             this._isTeamMember(m.userId.toString())
                     );
->>>>>>> e37fb6d6
 
                 if (recentTeamResponses) {
                     delete this.interestChats[chatId];
@@ -559,11 +433,7 @@
         try {
             let imageUrl: string | null = null;
 
-<<<<<<< HEAD
-            elizaLogger.info(`Telegram Message: ${message}`)
-=======
             elizaLogger.info(`Telegram Message: ${message}`);
->>>>>>> e37fb6d6
 
             if ("photo" in message && message.photo?.length > 0) {
                 const photo = message.photo[message.photo.length - 1];
@@ -602,15 +472,10 @@
         message: Message,
         state: State
     ): Promise<boolean> {
-<<<<<<< HEAD
-
-        if (this.runtime.character.clientConfig?.telegram?.shouldRespondOnlyToMentions) {
-=======
         if (
             this.runtime.character.clientConfig?.telegram
                 ?.shouldRespondOnlyToMentions
         ) {
->>>>>>> e37fb6d6
             return this._isMessageForMe(message);
         }
 
@@ -619,11 +484,7 @@
             "text" in message &&
             message.text?.includes(`@${this.bot.botInfo?.username}`)
         ) {
-<<<<<<< HEAD
-            elizaLogger.info(`Bot mentioned`)
-=======
             elizaLogger.info(`Bot mentioned`);
->>>>>>> e37fb6d6
             return true;
         }
 
@@ -643,16 +504,6 @@
 
         const chatId = message.chat.id.toString();
         const chatState = this.interestChats[chatId];
-<<<<<<< HEAD
-        const messageText = 'text' in message ? message.text :
-        'caption' in message ? (message as any).caption : '';
-
-        // Check if team member has direct interest first
-        if (this.runtime.character.clientConfig?.discord?.isPartOfTeam &&
-            !this._isTeamLeader() &&
-            this._isRelevantToTeamMember(messageText, chatId)) {
-
-=======
         const messageText =
             "text" in message
                 ? message.text
@@ -666,22 +517,12 @@
             !this._isTeamLeader() &&
             this._isRelevantToTeamMember(messageText, chatId)
         ) {
->>>>>>> e37fb6d6
             return true;
         }
 
         // Team-based response logic
         if (this.runtime.character.clientConfig?.telegram?.isPartOfTeam) {
             // Team coordination
-<<<<<<< HEAD
-            if(this._isTeamCoordinationRequest(messageText)) {
-                if (this._isTeamLeader()) {
-                    return true;
-                } else {
-                    const randomDelay = Math.floor(Math.random() * (TIMING_CONSTANTS.TEAM_MEMBER_DELAY_MAX - TIMING_CONSTANTS.TEAM_MEMBER_DELAY_MIN)) +
-                    TIMING_CONSTANTS.TEAM_MEMBER_DELAY_MIN; // 1-3 second random delay
-                    await new Promise(resolve => setTimeout(resolve, randomDelay));
-=======
             if (this._isTeamCoordinationRequest(messageText)) {
                 if (this._isTeamLeader()) {
                     return true;
@@ -695,23 +536,10 @@
                     await new Promise((resolve) =>
                         setTimeout(resolve, randomDelay)
                     );
->>>>>>> e37fb6d6
                     return true;
                 }
             }
 
-<<<<<<< HEAD
-            if (!this._isTeamLeader() && this._isRelevantToTeamMember(messageText, chatId)) {
-                // Add small delay for non-leader responses
-                await new Promise(resolve => setTimeout(resolve, TIMING_CONSTANTS.TEAM_MEMBER_DELAY)); //1.5 second delay
-
-                // If leader has responded in last few seconds, reduce chance of responding
-                if (chatState.messages?.length) {
-                    const recentMessages = chatState.messages.slice(-MESSAGE_CONSTANTS.RECENT_MESSAGE_COUNT);
-                    const leaderResponded = recentMessages.some(m =>
-                        m.userId === this.runtime.character.clientConfig?.telegram?.teamLeaderId &&
-                        Date.now() - chatState.lastMessageSent < 3000
-=======
             if (
                 !this._isTeamLeader() &&
                 this._isRelevantToTeamMember(messageText, chatId)
@@ -732,7 +560,6 @@
                                 this.runtime.character.clientConfig?.telegram
                                     ?.teamLeaderId &&
                             Date.now() - chatState.lastMessageSent < 3000
->>>>>>> e37fb6d6
                     );
 
                     if (leaderResponded) {
@@ -745,19 +572,6 @@
             }
 
             // If I'm the leader but message doesn't match my keywords, add delay and check for team responses
-<<<<<<< HEAD
-            if (this._isTeamLeader() && !this._isRelevantToTeamMember(messageText, chatId)) {
-                const randomDelay = Math.floor(Math.random() * (TIMING_CONSTANTS.LEADER_DELAY_MAX - TIMING_CONSTANTS.LEADER_DELAY_MIN)) +
-                TIMING_CONSTANTS.LEADER_DELAY_MIN; // 2-4 second random delay
-                await new Promise(resolve => setTimeout(resolve, randomDelay));
-
-                // After delay, check if another team member has already responded
-                if (chatState?.messages?.length) {
-                    const recentResponses = chatState.messages.slice(-MESSAGE_CONSTANTS.RECENT_MESSAGE_COUNT);
-                    const otherTeamMemberResponded = recentResponses.some(m =>
-                        m.userId !== this.runtime.agentId &&
-                        this._isTeamMember(m.userId)
-=======
             if (
                 this._isTeamLeader() &&
                 !this._isRelevantToTeamMember(messageText, chatId)
@@ -781,7 +595,6 @@
                         (m) =>
                             m.userId !== this.runtime.agentId &&
                             this._isTeamMember(m.userId)
->>>>>>> e37fb6d6
                     );
 
                     if (otherTeamMemberResponded) {
@@ -794,12 +607,8 @@
             if (this._isMessageForMe(message)) {
                 const channelState = this.interestChats[chatId];
                 if (channelState) {
-<<<<<<< HEAD
-                    channelState.currentHandler = this.bot.botInfo?.id.toString()
-=======
                     channelState.currentHandler =
                         this.bot.botInfo?.id.toString();
->>>>>>> e37fb6d6
                     channelState.lastMessageSent = Date.now();
                 }
                 return true;
@@ -807,33 +616,17 @@
 
             // Don't respond if another teammate is handling the conversation
             if (chatState?.currentHandler) {
-<<<<<<< HEAD
-                if (chatState.currentHandler !== this.bot.botInfo?.id.toString() &&
-                    this._isTeamMember(chatState.currentHandler)) {
-=======
                 if (
                     chatState.currentHandler !==
                         this.bot.botInfo?.id.toString() &&
                     this._isTeamMember(chatState.currentHandler)
                 ) {
->>>>>>> e37fb6d6
                     return false;
                 }
             }
 
             // Natural conversation cadence
             if (!this._isMessageForMe(message) && this.interestChats[chatId]) {
-<<<<<<< HEAD
-
-                const recentMessages = this.interestChats[chatId].messages
-                    .slice(-MESSAGE_CONSTANTS.CHAT_HISTORY_COUNT);
-                const ourMessageCount = recentMessages.filter(m =>
-                    m.userId === this.runtime.agentId
-                ).length;
-
-                if (ourMessageCount > 2) {
-
-=======
                 const recentMessages = this.interestChats[
                     chatId
                 ].messages.slice(-MESSAGE_CONSTANTS.CHAT_HISTORY_COUNT);
@@ -842,40 +635,24 @@
                 ).length;
 
                 if (ourMessageCount > 2) {
->>>>>>> e37fb6d6
                     const responseChance = Math.pow(0.5, ourMessageCount - 2);
                     if (Math.random() > responseChance) {
                         return;
                     }
                 }
             }
-<<<<<<< HEAD
-
-=======
->>>>>>> e37fb6d6
         }
 
         // Check context-based response for team conversations
         if (chatState?.currentHandler) {
-<<<<<<< HEAD
-            const shouldRespondContext = await this._shouldRespondBasedOnContext(message, chatState);
-=======
             const shouldRespondContext =
                 await this._shouldRespondBasedOnContext(message, chatState);
->>>>>>> e37fb6d6
 
             if (!shouldRespondContext) {
                 return false;
             }
-<<<<<<< HEAD
-
-        }
-
-
-=======
-        }
-
->>>>>>> e37fb6d6
+        }
+
         // Use AI to decide for text or captions
         if ("text" in message || ("caption" in message && message.caption)) {
             const shouldRespondContext = composeContext({
@@ -1043,26 +820,6 @@
 
         const message = ctx.message;
         const chatId = ctx.chat?.id.toString();
-<<<<<<< HEAD
-        const messageText = 'text' in message ? message.text :
-                        'caption' in message ? (message as any).caption : '';
-
-        // Add team handling at the start
-        if (this.runtime.character.clientConfig?.telegram?.isPartOfTeam &&
-            !this.runtime.character.clientConfig?.telegram?.shouldRespondOnlyToMentions) {
-
-            const isDirectlyMentioned = this._isMessageForMe(message);
-            const hasInterest = this._checkInterest(chatId);
-
-
-            // Non-leader team member showing interest based on keywords
-            if (!this._isTeamLeader() && this._isRelevantToTeamMember(messageText, chatId)) {
-
-                this.interestChats[chatId] = {
-                    currentHandler: this.bot.botInfo?.id.toString(),
-                    lastMessageSent: Date.now(),
-                    messages: []
-=======
         const messageText =
             "text" in message
                 ? message.text
@@ -1088,25 +845,12 @@
                     currentHandler: this.bot.botInfo?.id.toString(),
                     lastMessageSent: Date.now(),
                     messages: [],
->>>>>>> e37fb6d6
                 };
             }
 
             const isTeamRequest = this._isTeamCoordinationRequest(messageText);
             const isLeader = this._isTeamLeader();
 
-<<<<<<< HEAD
-
-            // Check for continued interest
-            if (hasInterest && !isDirectlyMentioned) {
-                const lastSelfMemories = await this.runtime.messageManager.getMemories({
-                    roomId: stringToUuid(chatId + "-" + this.runtime.agentId),
-                    unique: false,
-                    count: 5
-                });
-
-                const lastSelfSortedMemories = lastSelfMemories?.filter(m => m.userId === this.runtime.agentId)
-=======
             // Check for continued interest
             if (hasInterest && !isDirectlyMentioned) {
                 const lastSelfMemories =
@@ -1120,7 +864,6 @@
 
                 const lastSelfSortedMemories = lastSelfMemories
                     ?.filter((m) => m.userId === this.runtime.agentId)
->>>>>>> e37fb6d6
                     .sort((a, b) => (b.createdAt || 0) - (a.createdAt || 0));
 
                 const isRelevant = this._isRelevantToTeamMember(
@@ -1141,63 +884,39 @@
                     this.interestChats[chatId] = {
                         currentHandler: this.bot.botInfo?.id.toString(),
                         lastMessageSent: Date.now(),
-<<<<<<< HEAD
-                        messages: []
-=======
                         messages: [],
->>>>>>> e37fb6d6
                     };
                 } else {
                     this.interestChats[chatId] = {
                         currentHandler: this.bot.botInfo?.id.toString(),
                         lastMessageSent: Date.now(),
-<<<<<<< HEAD
-                        messages: []
-=======
                         messages: [],
->>>>>>> e37fb6d6
                     };
 
                     if (!isDirectlyMentioned) {
                         this.interestChats[chatId].lastMessageSent = 0;
                     }
-<<<<<<< HEAD
-
-=======
->>>>>>> e37fb6d6
                 }
             }
 
             // Check for other team member mentions using cached usernames
-<<<<<<< HEAD
-            const otherTeamMembers = this.runtime.character.clientConfig.telegram.teamAgentIds.filter(
-                id => id !== this.bot.botInfo?.id.toString()
-            );
-
-            const mentionedTeamMember = otherTeamMembers.find(id => {
-=======
             const otherTeamMembers =
                 this.runtime.character.clientConfig.telegram.teamAgentIds.filter(
                     (id) => id !== this.bot.botInfo?.id.toString()
                 );
 
             const mentionedTeamMember = otherTeamMembers.find((id) => {
->>>>>>> e37fb6d6
                 const username = this._getTeamMemberUsername(id);
                 return username && messageText?.includes(`@${username}`);
             });
 
             // If another team member is mentioned, clear our interest
             if (mentionedTeamMember) {
-<<<<<<< HEAD
-                if (hasInterest || this.interestChats[chatId]?.currentHandler === this.bot.botInfo?.id.toString()) {
-=======
                 if (
                     hasInterest ||
                     this.interestChats[chatId]?.currentHandler ===
                         this.bot.botInfo?.id.toString()
                 ) {
->>>>>>> e37fb6d6
                     delete this.interestChats[chatId];
 
                     // Only return if we're not the mentioned member
@@ -1212,11 +931,7 @@
                 this.interestChats[chatId] = {
                     currentHandler: this.bot.botInfo?.id.toString(),
                     lastMessageSent: Date.now(),
-<<<<<<< HEAD
-                    messages: []
-=======
                     messages: [],
->>>>>>> e37fb6d6
                 };
             } else if (!isTeamRequest && !hasInterest) {
                 return;
@@ -1226,15 +941,6 @@
             if (this.interestChats[chatId]) {
                 this.interestChats[chatId].messages.push({
                     userId: stringToUuid(ctx.from.id.toString()),
-<<<<<<< HEAD
-                    userName: ctx.from.username || ctx.from.first_name || "Unknown User",
-                    content: { text: messageText, source: "telegram" }
-                });
-
-                if (this.interestChats[chatId].messages.length > MESSAGE_CONSTANTS.MAX_MESSAGES) {
-                    this.interestChats[chatId].messages =
-                        this.interestChats[chatId].messages.slice(-MESSAGE_CONSTANTS.MAX_MESSAGES);
-=======
                     userName:
                         ctx.from.username ||
                         ctx.from.first_name ||
@@ -1249,7 +955,6 @@
                     this.interestChats[chatId].messages = this.interestChats[
                         chatId
                     ].messages.slice(-MESSAGE_CONSTANTS.MAX_MESSAGES);
->>>>>>> e37fb6d6
                 }
             }
         }
