import settings from "./settings.ts";
import {
    EmbeddingModelSettings,
    ImageModelSettings,
    ModelClass,
    ModelProviderName,
    Models,
    ModelSettings,
} from "./types.ts";

export const models: Models = {
    [ModelProviderName.OPENAI]: {
        endpoint: settings.OPENAI_API_URL || "https://api.openai.com/v1",
        model: {
<<<<<<< HEAD
            [ModelClass.SMALL]: settings.SMALL_OPENAI_MODEL || "gpt-4o-mini",
            [ModelClass.MEDIUM]: settings.MEDIUM_OPENAI_MODEL || "gpt-4o",
            [ModelClass.LARGE]: settings.LARGE_OPENAI_MODEL || "gpt-4o",
            [ModelClass.EMBEDDING]:
                settings.EMBEDDING_OPENAI_MODEL || "text-embedding-3-small",
            [ModelClass.IMAGE]: settings.IMAGE_OPENAI_MODEL || "dall-e-3",
=======
            [ModelClass.SMALL]: {
                name: settings.SMALL_OPENAI_MODEL || "gpt-4o-mini",
                stop: [],
                maxInputTokens: 128000,
                maxOutputTokens: 8192,
                frequency_penalty: 0.0,
                presence_penalty: 0.0,
                temperature: 0.6,
            },
            [ModelClass.MEDIUM]: {
                name: settings.MEDIUM_OPENAI_MODEL || "gpt-4o",
                stop: [],
                maxInputTokens: 128000,
                maxOutputTokens: 8192,
                frequency_penalty: 0.0,
                presence_penalty: 0.0,
                temperature: 0.6,
            },
            [ModelClass.LARGE]: {
                name: settings.LARGE_OPENAI_MODEL || "gpt-4o",
                stop: [],
                maxInputTokens: 128000,
                maxOutputTokens: 8192,
                frequency_penalty: 0.0,
                presence_penalty: 0.0,
                temperature: 0.6,
            },
            [ModelClass.EMBEDDING]: {
                name:
                    settings.EMBEDDING_OPENAI_MODEL || "text-embedding-3-small",
                dimensions: 1536,
            },
            [ModelClass.IMAGE]: {
                name: settings.IMAGE_OPENAI_MODEL || "dall-e-3",
            },
>>>>>>> d55c86c9
        },
    },
    [ModelProviderName.ETERNALAI]: {
        endpoint: settings.ETERNALAI_URL,
        model: {
            [ModelClass.SMALL]: {
                name:
                    settings.ETERNALAI_MODEL ||
                    "neuralmagic/Meta-Llama-3.1-405B-Instruct-quantized.w4a16",
                stop: [],
                maxInputTokens: 128000,
                maxOutputTokens: 8192,
                frequency_penalty: 0.0,
                presence_penalty: 0.0,
                temperature: 0.6,
            },
            [ModelClass.MEDIUM]: {
                name:
                    settings.ETERNALAI_MODEL ||
                    "neuralmagic/Meta-Llama-3.1-405B-Instruct-quantized.w4a16",
                stop: [],
                maxInputTokens: 128000,
                maxOutputTokens: 8192,
                frequency_penalty: 0.0,
                presence_penalty: 0.0,
                temperature: 0.6,
            },
            [ModelClass.LARGE]: {
                name:
                    settings.ETERNALAI_MODEL ||
                    "neuralmagic/Meta-Llama-3.1-405B-Instruct-quantized.w4a16",
                stop: [],
                maxInputTokens: 128000,
                maxOutputTokens: 8192,
                frequency_penalty: 0.0,
                presence_penalty: 0.0,
                temperature: 0.6,
            },
        },
    },
    [ModelProviderName.ANTHROPIC]: {
        endpoint: "https://api.anthropic.com/v1",
        model: {
<<<<<<< HEAD
            [ModelClass.SMALL]:
                settings.SMALL_ANTHROPIC_MODEL || "claude-3-haiku-20240307",
            [ModelClass.MEDIUM]:
                settings.MEDIUM_ANTHROPIC_MODEL || "claude-3-5-sonnet-20241022",
            [ModelClass.LARGE]:
                settings.LARGE_ANTHROPIC_MODEL || "claude-3-5-sonnet-20241022",
=======
            [ModelClass.SMALL]: {
                name:
                    settings.SMALL_ANTHROPIC_MODEL || "claude-3-haiku-20240307",
                stop: [],
                maxInputTokens: 200000,
                maxOutputTokens: 4096,
                frequency_penalty: 0.4,
                presence_penalty: 0.4,
                temperature: 0.7,
            },
            [ModelClass.MEDIUM]: {
                name:
                    settings.MEDIUM_ANTHROPIC_MODEL ||
                    "claude-3-5-sonnet-20241022",
                stop: [],
                maxInputTokens: 200000,
                maxOutputTokens: 4096,
                frequency_penalty: 0.4,
                presence_penalty: 0.4,
                temperature: 0.7,
            },

            [ModelClass.LARGE]: {
                name:
                    settings.LARGE_ANTHROPIC_MODEL ||
                    "claude-3-5-sonnet-20241022",
                stop: [],
                maxInputTokens: 200000,
                maxOutputTokens: 4096,
                frequency_penalty: 0.4,
                presence_penalty: 0.4,
                temperature: 0.7,
            },
>>>>>>> d55c86c9
        },
    },
    [ModelProviderName.CLAUDE_VERTEX]: {
        endpoint: "https://api.anthropic.com/v1", // TODO: check
        model: {
            [ModelClass.SMALL]: {
                name: "claude-3-5-sonnet-20241022",
                stop: [],
                maxInputTokens: 200000,
                maxOutputTokens: 8192,
                frequency_penalty: 0.4,
                presence_penalty: 0.4,
                temperature: 0.7,
            },
            [ModelClass.MEDIUM]: {
                name: "claude-3-5-sonnet-20241022",
                stop: [],
                maxInputTokens: 200000,
                maxOutputTokens: 8192,
                frequency_penalty: 0.4,
                presence_penalty: 0.4,
                temperature: 0.7,
            },
            [ModelClass.LARGE]: {
                name: "claude-3-opus-20240229",
                stop: [],
                maxInputTokens: 200000,
                maxOutputTokens: 8192,
                frequency_penalty: 0.4,
                presence_penalty: 0.4,
                temperature: 0.7,
            },
        },
    },
    [ModelProviderName.GROK]: {
        endpoint: "https://api.x.ai/v1",
        model: {
<<<<<<< HEAD
            [ModelClass.SMALL]: settings.SMALL_GROK_MODEL || "grok-2-1212",
            [ModelClass.MEDIUM]: settings.MEDIUM_GROK_MODEL || "grok-2-1212",
            [ModelClass.LARGE]: settings.LARGE_GROK_MODEL || "grok-2-1212",
            [ModelClass.EMBEDDING]:
                settings.EMBEDDING_GROK_MODEL || "grok-2-1212", // not sure about this one
=======
            [ModelClass.SMALL]: {
                name: settings.SMALL_GROK_MODEL || "grok-2-1212",
                stop: [],
                maxInputTokens: 128000,
                maxOutputTokens: 8192,
                frequency_penalty: 0.4,
                presence_penalty: 0.4,
                temperature: 0.7,
            },
            [ModelClass.MEDIUM]: {
                name: settings.MEDIUM_GROK_MODEL || "grok-2-1212",
                stop: [],
                maxInputTokens: 128000,
                maxOutputTokens: 8192,
                frequency_penalty: 0.4,
                presence_penalty: 0.4,
                temperature: 0.7,
            },
            [ModelClass.LARGE]: {
                name: settings.LARGE_GROK_MODEL || "grok-2-1212",
                stop: [],
                maxInputTokens: 128000,
                maxOutputTokens: 8192,
                frequency_penalty: 0.4,
                presence_penalty: 0.4,
                temperature: 0.7,
            },
            [ModelClass.EMBEDDING]: {
                name: settings.EMBEDDING_GROK_MODEL || "grok-2-1212", // not sure about this one
            },
>>>>>>> d55c86c9
        },
    },
    [ModelProviderName.GROQ]: {
        endpoint: "https://api.groq.com/openai/v1",
        model: {
            [ModelClass.SMALL]: {
                name: settings.SMALL_GROQ_MODEL || "llama-3.1-8b-instant",
                stop: [],
                maxInputTokens: 128000,
                maxOutputTokens: 8000,
                frequency_penalty: 0.4,
                presence_penalty: 0.4,
                temperature: 0.7,
            },
            [ModelClass.MEDIUM]: {
                name: settings.MEDIUM_GROQ_MODEL || "llama-3.3-70b-versatile",
                stop: [],
                maxInputTokens: 128000,
                maxOutputTokens: 8000,
                frequency_penalty: 0.4,
                presence_penalty: 0.4,
                temperature: 0.7,
            },
            [ModelClass.LARGE]: {
                name:
                    settings.LARGE_GROQ_MODEL || "llama-3.2-90b-vision-preview",
                stop: [],
                maxInputTokens: 128000,
                maxOutputTokens: 8000,
                frequency_penalty: 0.4,
                presence_penalty: 0.4,
                temperature: 0.7,
            },
            [ModelClass.EMBEDDING]: {
                name: settings.EMBEDDING_GROQ_MODEL || "llama-3.1-8b-instant",
            },
        },
    },
    [ModelProviderName.LLAMACLOUD]: {
        endpoint: "https://api.llamacloud.com/v1",
        model: {
            [ModelClass.SMALL]: {
                name: "meta-llama/Llama-3.2-3B-Instruct-Turbo",
                stop: [],
                maxInputTokens: 128000,
                maxOutputTokens: 8192,
                repetition_penalty: 0.4,
                temperature: 0.7,
            },
            [ModelClass.MEDIUM]: {
                name: "meta-llama-3.1-8b-instruct",
                stop: [],
                maxInputTokens: 128000,
                maxOutputTokens: 8192,
                repetition_penalty: 0.4,
                temperature: 0.7,
            },
            [ModelClass.LARGE]: {
                name: "meta-llama/Meta-Llama-3.1-405B-Instruct-Turbo",
                stop: [],
                maxInputTokens: 128000,
                maxOutputTokens: 8192,
                repetition_penalty: 0.4,
                temperature: 0.7,
            },
            [ModelClass.EMBEDDING]: {
                name: "togethercomputer/m2-bert-80M-32k-retrieval",
            },
            [ModelClass.IMAGE]: {
                name: "black-forest-labs/FLUX.1-schnell",
                steps: 4,
            },
        },
    },
    [ModelProviderName.TOGETHER]: {
        endpoint: "https://api.together.ai/v1",
        model: {
            [ModelClass.SMALL]: {
                name: "meta-llama/Llama-3.2-3B-Instruct-Turbo",
                stop: [],
                maxInputTokens: 128000,
                maxOutputTokens: 8192,
                repetition_penalty: 0.4,
                temperature: 0.7,
            },
            [ModelClass.MEDIUM]: {
                name: "meta-llama/Meta-Llama-3.1-8B-Instruct-Turbo-128K",
                stop: [],
                maxInputTokens: 128000,
                maxOutputTokens: 8192,
                repetition_penalty: 0.4,
                temperature: 0.7,
            },
            [ModelClass.LARGE]: {
                name: "meta-llama/Meta-Llama-3.1-405B-Instruct-Turbo",
                stop: [],
                maxInputTokens: 128000,
                maxOutputTokens: 8192,
                repetition_penalty: 0.4,
                temperature: 0.7,
            },
            [ModelClass.EMBEDDING]: {
                name: "togethercomputer/m2-bert-80M-32k-retrieval",
            },
            [ModelClass.IMAGE]: {
                name: "black-forest-labs/FLUX.1-schnell",
                steps: 4,
            },
        },
    },
    [ModelProviderName.LLAMALOCAL]: {
        model: {
            [ModelClass.SMALL]: {
                name: "NousResearch/Hermes-3-Llama-3.1-8B-GGUF/resolve/main/Hermes-3-Llama-3.1-8B.Q8_0.gguf?download=true",
                stop: ["<|eot_id|>", "<|eom_id|>"],
                maxInputTokens: 32768,
                maxOutputTokens: 8192,
                repetition_penalty: 0.4,
                temperature: 0.7,
            },
            [ModelClass.MEDIUM]: {
                name: "NousResearch/Hermes-3-Llama-3.1-8B-GGUF/resolve/main/Hermes-3-Llama-3.1-8B.Q8_0.gguf?download=true", // TODO: ?download=true
                stop: ["<|eot_id|>", "<|eom_id|>"],
                maxInputTokens: 32768,
                maxOutputTokens: 8192,
                repetition_penalty: 0.4,
                temperature: 0.7,
            },
            [ModelClass.LARGE]: {
                name: "NousResearch/Hermes-3-Llama-3.1-8B-GGUF/resolve/main/Hermes-3-Llama-3.1-8B.Q8_0.gguf?download=true", // "RichardErkhov/NousResearch_-_Meta-Llama-3.1-70B-gguf", // TODO:
                stop: ["<|eot_id|>", "<|eom_id|>"],
                maxInputTokens: 32768,
                maxOutputTokens: 8192,
                repetition_penalty: 0.4,
                temperature: 0.7,
            },
            [ModelClass.EMBEDDING]: {
                name: "togethercomputer/m2-bert-80M-32k-retrieval",
            },
        },
    },
    [ModelProviderName.GOOGLE]: {
        endpoint: "https://generativelanguage.googleapis.com",
        model: {
            [ModelClass.SMALL]: {
                name:
                    settings.SMALL_GOOGLE_MODEL ||
                    settings.GOOGLE_MODEL ||
                    "gemini-2.0-flash-exp",
                stop: [],
                maxInputTokens: 128000,
                maxOutputTokens: 8192,
                frequency_penalty: 0.4,
                presence_penalty: 0.4,
                temperature: 0.7,
            },
            [ModelClass.MEDIUM]: {
                name:
                    settings.MEDIUM_GOOGLE_MODEL ||
                    settings.GOOGLE_MODEL ||
                    "gemini-2.0-flash-exp",
                stop: [],
                maxInputTokens: 128000,
                maxOutputTokens: 8192,
                frequency_penalty: 0.4,
                presence_penalty: 0.4,
                temperature: 0.7,
            },
            [ModelClass.LARGE]: {
                name:
                    settings.LARGE_GOOGLE_MODEL ||
                    settings.GOOGLE_MODEL ||
                    "gemini-2.0-flash-exp",
                stop: [],
                maxInputTokens: 128000,
                maxOutputTokens: 8192,
                frequency_penalty: 0.4,
                presence_penalty: 0.4,
                temperature: 0.7,
            },
            [ModelClass.EMBEDDING]: {
                name:
                    settings.EMBEDDING_GOOGLE_MODEL ||
                    settings.GOOGLE_MODEL ||
                    "text-embedding-004",
            },
        },
    },
    [ModelProviderName.MISTRAL]: {
        model: {
            [ModelClass.SMALL]: {
                name:
                    settings.SMALL_MISTRAL_MODEL ||
                    settings.MISTRAL_MODEL ||
                    "mistral-small-latest",
                stop: [],
                maxInputTokens: 128000,
                maxOutputTokens: 8192,
                frequency_penalty: 0.4,
                presence_penalty: 0.4,
                temperature: 0.7,
            },
            [ModelClass.MEDIUM]: {
                name:
                    settings.MEDIUM_MISTRAL_MODEL ||
                    settings.MISTRAL_MODEL ||
                    "mistral-large-latest",
                stop: [],
                maxInputTokens: 128000,
                maxOutputTokens: 8192,
                frequency_penalty: 0.4,
                presence_penalty: 0.4,
                temperature: 0.7,
            },
            [ModelClass.LARGE]: {
                name:
                    settings.LARGE_MISTRAL_MODEL ||
                    settings.MISTRAL_MODEL ||
                    "mistral-large-latest",
                stop: [],
                maxInputTokens: 128000,
                maxOutputTokens: 8192,
                frequency_penalty: 0.4,
                presence_penalty: 0.4,
                temperature: 0.7,
            },
        },
    },
    [ModelProviderName.REDPILL]: {
        endpoint: "https://api.red-pill.ai/v1",
        // Available models: https://docs.red-pill.ai/get-started/supported-models
        // To test other models, change the models below
        model: {
            [ModelClass.SMALL]: {
                name:
                    settings.SMALL_REDPILL_MODEL ||
                    settings.REDPILL_MODEL ||
                    "gpt-4o-mini",
                stop: [],
                maxInputTokens: 128000,
                maxOutputTokens: 8192,
                frequency_penalty: 0.0,
                presence_penalty: 0.0,
                temperature: 0.6,
            },
            [ModelClass.MEDIUM]: {
                name:
                    settings.MEDIUM_REDPILL_MODEL ||
                    settings.REDPILL_MODEL ||
                    "gpt-4o",
                stop: [],
                maxInputTokens: 128000,
                maxOutputTokens: 8192,
                frequency_penalty: 0.0,
                presence_penalty: 0.0,
                temperature: 0.6,
            },

            [ModelClass.LARGE]: {
                name:
                    settings.LARGE_REDPILL_MODEL ||
                    settings.REDPILL_MODEL ||
                    "gpt-4o",
                stop: [],
                maxInputTokens: 128000,
                maxOutputTokens: 8192,
                frequency_penalty: 0.0,
                presence_penalty: 0.0,
                temperature: 0.6,
            },

            [ModelClass.EMBEDDING]: {
                name: "text-embedding-3-small",
            },
        },
    },
    [ModelProviderName.OPENROUTER]: {
        endpoint: "https://openrouter.ai/api/v1",
        // Available models: https://openrouter.ai/models
        // To test other models, change the models below
        model: {
            [ModelClass.SMALL]: {
                name:
                    settings.SMALL_OPENROUTER_MODEL ||
                    settings.OPENROUTER_MODEL ||
                    "nousresearch/hermes-3-llama-3.1-405b",
                stop: [],
                maxInputTokens: 128000,
                maxOutputTokens: 8192,
                frequency_penalty: 0.4,
                presence_penalty: 0.4,
                temperature: 0.7,
            },
            [ModelClass.MEDIUM]: {
                name:
                    settings.MEDIUM_OPENROUTER_MODEL ||
                    settings.OPENROUTER_MODEL ||
                    "nousresearch/hermes-3-llama-3.1-405b",
                stop: [],
                maxInputTokens: 128000,
                maxOutputTokens: 8192,
                frequency_penalty: 0.4,
                presence_penalty: 0.4,
                temperature: 0.7,
            },
            [ModelClass.LARGE]: {
                name:
                    settings.LARGE_OPENROUTER_MODEL ||
                    settings.OPENROUTER_MODEL ||
                    "nousresearch/hermes-3-llama-3.1-405b",
                stop: [],
                maxInputTokens: 128000,
                maxOutputTokens: 8192,
                frequency_penalty: 0.4,
                presence_penalty: 0.4,
                temperature: 0.7,
            },
            [ModelClass.EMBEDDING]: {
                name: "text-embedding-3-small",
            },
        },
    },
    [ModelProviderName.OLLAMA]: {
        endpoint: settings.OLLAMA_SERVER_URL || "http://localhost:11434",
        model: {
            [ModelClass.SMALL]: {
                name:
                    settings.SMALL_OLLAMA_MODEL ||
                    settings.OLLAMA_MODEL ||
                    "llama3.2",
                stop: [],
                maxInputTokens: 128000,
                maxOutputTokens: 8192,
                frequency_penalty: 0.4,
                presence_penalty: 0.4,
                temperature: 0.7,
            },
            [ModelClass.MEDIUM]: {
                name:
                    settings.MEDIUM_OLLAMA_MODEL ||
                    settings.OLLAMA_MODEL ||
                    "hermes3",
                stop: [],
                maxInputTokens: 128000,
                maxOutputTokens: 8192,
                frequency_penalty: 0.4,
                presence_penalty: 0.4,
                temperature: 0.7,
            },

            [ModelClass.LARGE]: {
                name:
                    settings.LARGE_OLLAMA_MODEL ||
                    settings.OLLAMA_MODEL ||
                    "hermes3:70b",
                stop: [],
                maxInputTokens: 128000,
                maxOutputTokens: 8192,
                frequency_penalty: 0.4,
                presence_penalty: 0.4,
                temperature: 0.7,
            },

            [ModelClass.EMBEDDING]: {
                name: settings.OLLAMA_EMBEDDING_MODEL || "mxbai-embed-large",
                dimensions: 1024,
            },
        },
    },
    [ModelProviderName.HEURIST]: {
        endpoint: "https://llm-gateway.heurist.xyz",
        model: {
            [ModelClass.SMALL]: {
                name:
                    settings.SMALL_HEURIST_MODEL ||
                    "meta-llama/llama-3-70b-instruct",
                stop: [],
                maxInputTokens: 128000,
                maxOutputTokens: 8192,
                repetition_penalty: 0.4,
                temperature: 0.7,
            },
            [ModelClass.MEDIUM]: {
                name:
                    settings.MEDIUM_HEURIST_MODEL ||
                    "meta-llama/llama-3-70b-instruct",
                stop: [],
                maxInputTokens: 128000,
                maxOutputTokens: 8192,
                repetition_penalty: 0.4,
                temperature: 0.7,
            },
            [ModelClass.LARGE]: {
                name:
                    settings.LARGE_HEURIST_MODEL ||
                    "meta-llama/llama-3.3-70b-instruct",
                stop: [],
                maxInputTokens: 128000,
                maxOutputTokens: 8192,
                repetition_penalty: 0.4,
                temperature: 0.7,
            },
            [ModelClass.IMAGE]: {
                name: settings.HEURIST_IMAGE_MODEL || "FLUX.1-dev",
                steps: 20,
            },
            [ModelClass.EMBEDDING]: {
                name: "BAAI/bge-large-en-v1.5",
                dimensions: 1024,
            },
        },
    },
    [ModelProviderName.GALADRIEL]: {
        endpoint: "https://api.galadriel.com/v1/verified",
        model: {
            [ModelClass.SMALL]: {
                name: settings.SMALL_GALADRIEL_MODEL || "gpt-4o-mini",
                stop: [],
                maxInputTokens: 128000,
                maxOutputTokens: 8192,
                frequency_penalty: 0.0,
                presence_penalty: 0.0,
                temperature: 0.6,
            },
            [ModelClass.MEDIUM]: {
                name: settings.MEDIUM_GALADRIEL_MODEL || "gpt-4o",
                stop: [],
                maxInputTokens: 128000,
                maxOutputTokens: 8192,
                frequency_penalty: 0.0,
                presence_penalty: 0.0,
                temperature: 0.6,
            },
            [ModelClass.LARGE]: {
                name: settings.LARGE_GALADRIEL_MODEL || "gpt-4o",
                stop: [],
                maxInputTokens: 128000,
                maxOutputTokens: 8192,
                frequency_penalty: 0.0,
                presence_penalty: 0.0,
                temperature: 0.6,
            },
        },
    },
    [ModelProviderName.FAL]: {
        endpoint: "https://api.fal.ai/v1",
        model: {
            [ModelClass.IMAGE]: { name: "fal-ai/flux-lora", steps: 28 },
        },
    },
    [ModelProviderName.GAIANET]: {
        endpoint: settings.GAIANET_SERVER_URL,
        model: {
            [ModelClass.SMALL]: {
                name:
                    settings.GAIANET_MODEL ||
                    settings.SMALL_GAIANET_MODEL ||
                    "llama3b",
                stop: [],
                maxInputTokens: 128000,
                maxOutputTokens: 8192,
                repetition_penalty: 0.4,
                temperature: 0.7,
            },
            [ModelClass.MEDIUM]: {
                name:
                    settings.GAIANET_MODEL ||
                    settings.MEDIUM_GAIANET_MODEL ||
                    "llama",
                stop: [],
                maxInputTokens: 128000,
                maxOutputTokens: 8192,
                repetition_penalty: 0.4,
                temperature: 0.7,
            },
            [ModelClass.LARGE]: {
                name:
                    settings.GAIANET_MODEL ||
                    settings.LARGE_GAIANET_MODEL ||
                    "qwen72b",
                stop: [],
                maxInputTokens: 128000,
                maxOutputTokens: 8192,
                repetition_penalty: 0.4,
                temperature: 0.7,
            },
            [ModelClass.EMBEDDING]: {
                name: settings.GAIANET_EMBEDDING_MODEL || "nomic-embed",
                dimensions: 768,
            },
        },
    },
    [ModelProviderName.ALI_BAILIAN]: {
        endpoint: "https://dashscope.aliyuncs.com/compatible-mode/v1",
        model: {
            [ModelClass.SMALL]: {
                name: "qwen-turbo",
                stop: [],
                maxInputTokens: 128000,
                maxOutputTokens: 8192,
                frequency_penalty: 0.4,
                presence_penalty: 0.4,
                temperature: 0.6,
            },
            [ModelClass.MEDIUM]: {
                name: "qwen-plus",
                stop: [],
                maxInputTokens: 128000,
                maxOutputTokens: 8192,
                frequency_penalty: 0.4,
                presence_penalty: 0.4,
                temperature: 0.6,
            },
            [ModelClass.LARGE]: {
                name: "qwen-max",
                stop: [],
                maxInputTokens: 128000,
                maxOutputTokens: 8192,
                frequency_penalty: 0.4,
                presence_penalty: 0.4,
                temperature: 0.6,
            },
            [ModelClass.IMAGE]: {
                name: "wanx-v1",
            },
        },
    },
    [ModelProviderName.VOLENGINE]: {
        endpoint:
            settings.VOLENGINE_API_URL ||
            "https://open.volcengineapi.com/api/v3/",
<<<<<<< HEAD
        settings: {
            stop: [],
            maxInputTokens: 128000,
            maxOutputTokens: 8192,
            frequency_penalty: 0.4,
            presence_penalty: 0.4,
            temperature: 0.6,
        },
        model: {
            [ModelClass.SMALL]:
                settings.SMALL_VOLENGINE_MODEL ||
                settings.VOLENGINE_MODEL ||
                "doubao-lite-128k",
            [ModelClass.MEDIUM]:
                settings.MEDIUM_VOLENGINE_MODEL ||
                settings.VOLENGINE_MODEL ||
                "doubao-pro-128k",
            [ModelClass.LARGE]:
                settings.LARGE_VOLENGINE_MODEL ||
                settings.VOLENGINE_MODEL ||
                "doubao-pro-256k",
            [ModelClass.EMBEDDING]:
                settings.VOLENGINE_EMBEDDING_MODEL || "doubao-embedding",
=======
        model: {
            [ModelClass.SMALL]: {
                name:
                    settings.SMALL_VOLENGINE_MODEL ||
                    settings.VOLENGINE_MODEL ||
                    "doubao-lite-128k",
                stop: [],
                maxInputTokens: 128000,
                maxOutputTokens: 8192,
                frequency_penalty: 0.4,
                presence_penalty: 0.4,
                temperature: 0.6,
            },
            [ModelClass.MEDIUM]: {
                name:
                    settings.MEDIUM_VOLENGINE_MODEL ||
                    settings.VOLENGINE_MODEL ||
                    "doubao-pro-128k",
                stop: [],
                maxInputTokens: 128000,
                maxOutputTokens: 8192,
                frequency_penalty: 0.4,
                presence_penalty: 0.4,
                temperature: 0.6,
            },
            [ModelClass.LARGE]: {
                name:
                    settings.LARGE_VOLENGINE_MODEL ||
                    settings.VOLENGINE_MODEL ||
                    "doubao-pro-256k",
                stop: [],
                maxInputTokens: 128000,
                maxOutputTokens: 8192,
                frequency_penalty: 0.4,
                presence_penalty: 0.4,
                temperature: 0.6,
            },
            [ModelClass.EMBEDDING]: {
                name: settings.VOLENGINE_EMBEDDING_MODEL || "doubao-embedding",
            },
>>>>>>> d55c86c9
        },
    },
    [ModelProviderName.NANOGPT]: {
        endpoint: "https://nano-gpt.com/api/v1",
        model: {
<<<<<<< HEAD
            [ModelClass.SMALL]: settings.SMALL_NANOGPT_MODEL || "gpt-4o-mini",
            [ModelClass.MEDIUM]: settings.MEDIUM_NANOGPT_MODEL || "gpt-4o",
            [ModelClass.LARGE]: settings.LARGE_NANOGPT_MODEL || "gpt-4o",
=======
            [ModelClass.SMALL]: {
                name: settings.SMALL_NANOGPT_MODEL || "gpt-4o-mini",
                stop: [],
                maxInputTokens: 128000,
                maxOutputTokens: 8192,
                frequency_penalty: 0.0,
                presence_penalty: 0.0,
                temperature: 0.6,
            },
            [ModelClass.MEDIUM]: {
                name: settings.MEDIUM_NANOGPT_MODEL || "gpt-4o",
                stop: [],
                maxInputTokens: 128000,
                maxOutputTokens: 8192,
                frequency_penalty: 0.0,
                presence_penalty: 0.0,
                temperature: 0.6,
            },
            [ModelClass.LARGE]: {
                name: settings.LARGE_NANOGPT_MODEL || "gpt-4o",
                stop: [],
                maxInputTokens: 128000,
                maxOutputTokens: 8192,
                frequency_penalty: 0.0,
                presence_penalty: 0.0,
                temperature: 0.6,
            },
>>>>>>> d55c86c9
        },
    },
    [ModelProviderName.HYPERBOLIC]: {
        endpoint: "https://api.hyperbolic.xyz/v1",
        model: {
            [ModelClass.SMALL]: {
                name:
                    settings.SMALL_HYPERBOLIC_MODEL ||
                    settings.HYPERBOLIC_MODEL ||
                    "meta-llama/Llama-3.2-3B-Instruct",
                stop: [],
                maxInputTokens: 128000,
                maxOutputTokens: 8192,
                temperature: 0.6,
            },
            [ModelClass.MEDIUM]: {
                name:
                    settings.MEDIUM_HYPERBOLIC_MODEL ||
                    settings.HYPERBOLIC_MODEL ||
                    "meta-llama/Meta-Llama-3.1-70B-Instruct",
                stop: [],
                maxInputTokens: 128000,
                maxOutputTokens: 8192,
                temperature: 0.6,
            },
            [ModelClass.LARGE]: {
                name:
                    settings.LARGE_HYPERBOLIC_MODEL ||
                    settings.HYPERBOLIC_MODEL ||
                    "meta-llama/Meta-Llama-3.1-405-Instruct",
                stop: [],
                maxInputTokens: 128000,
                maxOutputTokens: 8192,
                temperature: 0.6,
            },
            [ModelClass.IMAGE]: {
                name: settings.IMAGE_HYPERBOLIC_MODEL || "FLUX.1-dev",
            },
        },
    },
    [ModelProviderName.VENICE]: {
        endpoint: "https://api.venice.ai/api/v1",
        model: {
            [ModelClass.SMALL]: {
                name: settings.SMALL_VENICE_MODEL || "llama-3.3-70b",
                stop: [],
                maxInputTokens: 128000,
                maxOutputTokens: 8192,
                temperature: 0.6,
            },
            [ModelClass.MEDIUM]: {
                name: settings.MEDIUM_VENICE_MODEL || "llama-3.3-70b",
                stop: [],
                maxInputTokens: 128000,
                maxOutputTokens: 8192,
                temperature: 0.6,
            },
            [ModelClass.LARGE]: {
                name: settings.LARGE_VENICE_MODEL || "llama-3.1-405b",
                stop: [],
                maxInputTokens: 128000,
                maxOutputTokens: 8192,
                temperature: 0.6,
            },
            [ModelClass.IMAGE]: {
                name: settings.IMAGE_VENICE_MODEL || "fluently-xl",
            },
        },
    },
    [ModelProviderName.NINETEEN_AI]: {
        endpoint: "https://api.nineteen.ai/v1",
        model: {
<<<<<<< HEAD
            [ModelClass.SMALL]: settings.SMALL_VENICE_MODEL || "llama-3.3-70b",
            [ModelClass.MEDIUM]:
                settings.MEDIUM_VENICE_MODEL || "llama-3.3-70b",
            [ModelClass.LARGE]: settings.LARGE_VENICE_MODEL || "llama-3.1-405b",
            [ModelClass.IMAGE]: settings.IMAGE_VENICE_MODEL || "fluently-xl",
=======
            [ModelClass.SMALL]: {
                name:
                    settings.SMALL_NINETEEN_AI_MODEL ||
                    "unsloth/Llama-3.2-3B-Instruct",
                stop: [],
                maxInputTokens: 128000,
                maxOutputTokens: 8192,
                temperature: 0.6,
            },
            [ModelClass.MEDIUM]: {
                name:
                    settings.MEDIUM_NINETEEN_AI_MODEL ||
                    "unsloth/Meta-Llama-3.1-8B-Instruct",
                stop: [],
                maxInputTokens: 128000,
                maxOutputTokens: 8192,
                temperature: 0.6,
            },
            [ModelClass.LARGE]: {
                name:
                    settings.LARGE_NINETEEN_AI_MODEL ||
                    "hugging-quants/Meta-Llama-3.1-70B-Instruct-AWQ-INT4",
                stop: [],
                maxInputTokens: 128000,
                maxOutputTokens: 8192,
                temperature: 0.6,
            },
            [ModelClass.IMAGE]: {
                name:
                    settings.IMAGE_NINETEEN_AI_MODEL ||
                    "dataautogpt3/ProteusV0.4-Lightning",
            },
>>>>>>> d55c86c9
        },
    },
    [ModelProviderName.AKASH_CHAT_API]: {
        endpoint: "https://chatapi.akash.network/api/v1",
        model: {
            [ModelClass.SMALL]: {
                name:
                    settings.SMALL_AKASH_CHAT_API_MODEL ||
                    "Meta-Llama-3-2-3B-Instruct",
                stop: [],
                maxInputTokens: 128000,
                maxOutputTokens: 8192,
                temperature: 0.6,
            },
            [ModelClass.MEDIUM]: {
                name:
                    settings.MEDIUM_AKASH_CHAT_API_MODEL ||
                    "Meta-Llama-3-3-70B-Instruct",
                stop: [],
                maxInputTokens: 128000,
                maxOutputTokens: 8192,
                temperature: 0.6,
            },
            [ModelClass.LARGE]: {
                name:
                    settings.LARGE_AKASH_CHAT_API_MODEL ||
                    "Meta-Llama-3-1-405B-Instruct-FP8",
                stop: [],
                maxInputTokens: 128000,
                maxOutputTokens: 8192,
                temperature: 0.6,
            },
        },
    },
    [ModelProviderName.LIVEPEER]: {
        // livepeer endpoint is handled from the sdk
        model: {
<<<<<<< HEAD
            [ModelClass.SMALL]: "",
            [ModelClass.MEDIUM]: "",
            [ModelClass.LARGE]: "",
            [ModelClass.EMBEDDING]: "",
            [ModelClass.IMAGE]:
                settings.LIVEPEER_IMAGE_MODEL || "ByteDance/SDXL-Lightning",
        },
    },
    [ModelProviderName.ATOMA]: {
        endpoint: settings.ATOMA_API_URL || "https://api.atoma.network/v1",
        settings: {
            stop: [],
            maxInputTokens: 128000,
            maxOutputTokens: 8192,
            temperature: 0.7,
        },
        model: {
            [ModelClass.SMALL]:
                settings.SMALL_ATOMA_MODEL ||
                "meta-llama/Llama-3.3-70B-Instruct",
            [ModelClass.MEDIUM]:
                settings.MEDIUM_ATOMA_MODEL ||
                "meta-llama/Llama-3.3-70B-Instruct",
            [ModelClass.LARGE]:
                settings.LARGE_ATOMA_MODEL ||
                "meta-llama/Llama-3.3-70B-Instruct",
=======
            [ModelClass.IMAGE]: {
                name:
                    settings.LIVEPEER_IMAGE_MODEL || "ByteDance/SDXL-Lightning",
            },
        },
    },
    [ModelProviderName.INFERA]: {
        endpoint: "https://api.infera.org",
        model: {
            [ModelClass.SMALL]: {
                name: settings.SMALL_INFERA_MODEL || "llama3.2:3b",
                stop: [],
                maxInputTokens: 128000,
                maxOutputTokens: 8192,
                temperature: 0.6,
            },
            [ModelClass.MEDIUM]: {
                name: settings.MEDIUM_INFERA_MODEL || "mistral-nemo:latest",
                stop: [],
                maxInputTokens: 128000,
                maxOutputTokens: 8192,
                temperature: 0.6,
            },
            [ModelClass.LARGE]: {
                name: settings.LARGE_INFERA_MODEL || "mistral-small:latest",
                stop: [],
                maxInputTokens: 128000,
                maxOutputTokens: 8192,
                temperature: 0.6,
            },
        },
    },
    [ModelProviderName.DEEPSEEK]: {
        endpoint: settings.DEEPSEEK_API_URL || "https://api.deepseek.com",
        model: {
            [ModelClass.SMALL]: {
                name: settings.SMALL_DEEPSEEK_MODEL || "deepseek-chat",
                stop: [],
                maxInputTokens: 128000,
                maxOutputTokens: 8192,
                frequency_penalty: 0.0,
                presence_penalty: 0.0,
                temperature: 0.7,
            },
            [ModelClass.MEDIUM]: {
                name: settings.MEDIUM_DEEPSEEK_MODEL || "deepseek-chat",
                stop: [],
                maxInputTokens: 128000,
                maxOutputTokens: 8192,
                frequency_penalty: 0.0,
                presence_penalty: 0.0,
                temperature: 0.7,
            },
            [ModelClass.LARGE]: {
                name: settings.LARGE_DEEPSEEK_MODEL || "deepseek-chat",
                stop: [],
                maxInputTokens: 128000,
                maxOutputTokens: 8192,
                frequency_penalty: 0.0,
                presence_penalty: 0.0,
                temperature: 0.7,
            },
>>>>>>> d55c86c9
        },
    },
};

export function getModelSettings(
    provider: ModelProviderName,
    type: ModelClass
): ModelSettings | undefined {
    return models[provider]?.model[type] as ModelSettings | undefined;
}

export function getImageModelSettings(
    provider: ModelProviderName
): ImageModelSettings | undefined {
    return models[provider]?.model[ModelClass.IMAGE] as
        | ImageModelSettings
        | undefined;
}

export function getEmbeddingModelSettings(
    provider: ModelProviderName
): EmbeddingModelSettings | undefined {
    return models[provider]?.model[ModelClass.EMBEDDING] as
        | EmbeddingModelSettings
        | undefined;
}

export function getEndpoint(provider: ModelProviderName) {
    return models[provider].endpoint;
}<|MERGE_RESOLUTION|>--- conflicted
+++ resolved
@@ -12,14 +12,6 @@
     [ModelProviderName.OPENAI]: {
         endpoint: settings.OPENAI_API_URL || "https://api.openai.com/v1",
         model: {
-<<<<<<< HEAD
-            [ModelClass.SMALL]: settings.SMALL_OPENAI_MODEL || "gpt-4o-mini",
-            [ModelClass.MEDIUM]: settings.MEDIUM_OPENAI_MODEL || "gpt-4o",
-            [ModelClass.LARGE]: settings.LARGE_OPENAI_MODEL || "gpt-4o",
-            [ModelClass.EMBEDDING]:
-                settings.EMBEDDING_OPENAI_MODEL || "text-embedding-3-small",
-            [ModelClass.IMAGE]: settings.IMAGE_OPENAI_MODEL || "dall-e-3",
-=======
             [ModelClass.SMALL]: {
                 name: settings.SMALL_OPENAI_MODEL || "gpt-4o-mini",
                 stop: [],
@@ -55,7 +47,6 @@
             [ModelClass.IMAGE]: {
                 name: settings.IMAGE_OPENAI_MODEL || "dall-e-3",
             },
->>>>>>> d55c86c9
         },
     },
     [ModelProviderName.ETERNALAI]: {
@@ -99,14 +90,6 @@
     [ModelProviderName.ANTHROPIC]: {
         endpoint: "https://api.anthropic.com/v1",
         model: {
-<<<<<<< HEAD
-            [ModelClass.SMALL]:
-                settings.SMALL_ANTHROPIC_MODEL || "claude-3-haiku-20240307",
-            [ModelClass.MEDIUM]:
-                settings.MEDIUM_ANTHROPIC_MODEL || "claude-3-5-sonnet-20241022",
-            [ModelClass.LARGE]:
-                settings.LARGE_ANTHROPIC_MODEL || "claude-3-5-sonnet-20241022",
-=======
             [ModelClass.SMALL]: {
                 name:
                     settings.SMALL_ANTHROPIC_MODEL || "claude-3-haiku-20240307",
@@ -140,7 +123,6 @@
                 presence_penalty: 0.4,
                 temperature: 0.7,
             },
->>>>>>> d55c86c9
         },
     },
     [ModelProviderName.CLAUDE_VERTEX]: {
@@ -178,13 +160,6 @@
     [ModelProviderName.GROK]: {
         endpoint: "https://api.x.ai/v1",
         model: {
-<<<<<<< HEAD
-            [ModelClass.SMALL]: settings.SMALL_GROK_MODEL || "grok-2-1212",
-            [ModelClass.MEDIUM]: settings.MEDIUM_GROK_MODEL || "grok-2-1212",
-            [ModelClass.LARGE]: settings.LARGE_GROK_MODEL || "grok-2-1212",
-            [ModelClass.EMBEDDING]:
-                settings.EMBEDDING_GROK_MODEL || "grok-2-1212", // not sure about this one
-=======
             [ModelClass.SMALL]: {
                 name: settings.SMALL_GROK_MODEL || "grok-2-1212",
                 stop: [],
@@ -215,7 +190,6 @@
             [ModelClass.EMBEDDING]: {
                 name: settings.EMBEDDING_GROK_MODEL || "grok-2-1212", // not sure about this one
             },
->>>>>>> d55c86c9
         },
     },
     [ModelProviderName.GROQ]: {
@@ -747,31 +721,6 @@
         endpoint:
             settings.VOLENGINE_API_URL ||
             "https://open.volcengineapi.com/api/v3/",
-<<<<<<< HEAD
-        settings: {
-            stop: [],
-            maxInputTokens: 128000,
-            maxOutputTokens: 8192,
-            frequency_penalty: 0.4,
-            presence_penalty: 0.4,
-            temperature: 0.6,
-        },
-        model: {
-            [ModelClass.SMALL]:
-                settings.SMALL_VOLENGINE_MODEL ||
-                settings.VOLENGINE_MODEL ||
-                "doubao-lite-128k",
-            [ModelClass.MEDIUM]:
-                settings.MEDIUM_VOLENGINE_MODEL ||
-                settings.VOLENGINE_MODEL ||
-                "doubao-pro-128k",
-            [ModelClass.LARGE]:
-                settings.LARGE_VOLENGINE_MODEL ||
-                settings.VOLENGINE_MODEL ||
-                "doubao-pro-256k",
-            [ModelClass.EMBEDDING]:
-                settings.VOLENGINE_EMBEDDING_MODEL || "doubao-embedding",
-=======
         model: {
             [ModelClass.SMALL]: {
                 name:
@@ -812,17 +761,11 @@
             [ModelClass.EMBEDDING]: {
                 name: settings.VOLENGINE_EMBEDDING_MODEL || "doubao-embedding",
             },
->>>>>>> d55c86c9
         },
     },
     [ModelProviderName.NANOGPT]: {
         endpoint: "https://nano-gpt.com/api/v1",
         model: {
-<<<<<<< HEAD
-            [ModelClass.SMALL]: settings.SMALL_NANOGPT_MODEL || "gpt-4o-mini",
-            [ModelClass.MEDIUM]: settings.MEDIUM_NANOGPT_MODEL || "gpt-4o",
-            [ModelClass.LARGE]: settings.LARGE_NANOGPT_MODEL || "gpt-4o",
-=======
             [ModelClass.SMALL]: {
                 name: settings.SMALL_NANOGPT_MODEL || "gpt-4o-mini",
                 stop: [],
@@ -850,7 +793,6 @@
                 presence_penalty: 0.0,
                 temperature: 0.6,
             },
->>>>>>> d55c86c9
         },
     },
     [ModelProviderName.HYPERBOLIC]: {
@@ -923,13 +865,6 @@
     [ModelProviderName.NINETEEN_AI]: {
         endpoint: "https://api.nineteen.ai/v1",
         model: {
-<<<<<<< HEAD
-            [ModelClass.SMALL]: settings.SMALL_VENICE_MODEL || "llama-3.3-70b",
-            [ModelClass.MEDIUM]:
-                settings.MEDIUM_VENICE_MODEL || "llama-3.3-70b",
-            [ModelClass.LARGE]: settings.LARGE_VENICE_MODEL || "llama-3.1-405b",
-            [ModelClass.IMAGE]: settings.IMAGE_VENICE_MODEL || "fluently-xl",
-=======
             [ModelClass.SMALL]: {
                 name:
                     settings.SMALL_NINETEEN_AI_MODEL ||
@@ -962,7 +897,6 @@
                     settings.IMAGE_NINETEEN_AI_MODEL ||
                     "dataautogpt3/ProteusV0.4-Lightning",
             },
->>>>>>> d55c86c9
         },
     },
     [ModelProviderName.AKASH_CHAT_API]: {
@@ -1000,13 +934,68 @@
     [ModelProviderName.LIVEPEER]: {
         // livepeer endpoint is handled from the sdk
         model: {
-<<<<<<< HEAD
-            [ModelClass.SMALL]: "",
-            [ModelClass.MEDIUM]: "",
-            [ModelClass.LARGE]: "",
-            [ModelClass.EMBEDDING]: "",
-            [ModelClass.IMAGE]:
-                settings.LIVEPEER_IMAGE_MODEL || "ByteDance/SDXL-Lightning",
+            [ModelClass.IMAGE]: {
+                name:
+                    settings.LIVEPEER_IMAGE_MODEL || "ByteDance/SDXL-Lightning",
+            },
+        },
+    },
+    [ModelProviderName.INFERA]: {
+        endpoint: "https://api.infera.org",
+        model: {
+            [ModelClass.SMALL]: {
+                name: settings.SMALL_INFERA_MODEL || "llama3.2:3b",
+                stop: [],
+                maxInputTokens: 128000,
+                maxOutputTokens: 8192,
+                temperature: 0.6,
+            },
+            [ModelClass.MEDIUM]: {
+                name: settings.MEDIUM_INFERA_MODEL || "mistral-nemo:latest",
+                stop: [],
+                maxInputTokens: 128000,
+                maxOutputTokens: 8192,
+                temperature: 0.6,
+            },
+            [ModelClass.LARGE]: {
+                name: settings.LARGE_INFERA_MODEL || "mistral-small:latest",
+                stop: [],
+                maxInputTokens: 128000,
+                maxOutputTokens: 8192,
+                temperature: 0.6,
+            },
+        },
+    },
+    [ModelProviderName.DEEPSEEK]: {
+        endpoint: settings.DEEPSEEK_API_URL || "https://api.deepseek.com",
+        model: {
+            [ModelClass.SMALL]: {
+                name: settings.SMALL_DEEPSEEK_MODEL || "deepseek-chat",
+                stop: [],
+                maxInputTokens: 128000,
+                maxOutputTokens: 8192,
+                frequency_penalty: 0.0,
+                presence_penalty: 0.0,
+                temperature: 0.7,
+            },
+            [ModelClass.MEDIUM]: {
+                name: settings.MEDIUM_DEEPSEEK_MODEL || "deepseek-chat",
+                stop: [],
+                maxInputTokens: 128000,
+                maxOutputTokens: 8192,
+                frequency_penalty: 0.0,
+                presence_penalty: 0.0,
+                temperature: 0.7,
+            },
+            [ModelClass.LARGE]: {
+                name: settings.LARGE_DEEPSEEK_MODEL || "deepseek-chat",
+                stop: [],
+                maxInputTokens: 128000,
+                maxOutputTokens: 8192,
+                frequency_penalty: 0.0,
+                presence_penalty: 0.0,
+                temperature: 0.7,
+            },
         },
     },
     [ModelProviderName.ATOMA]: {
@@ -1027,70 +1016,6 @@
             [ModelClass.LARGE]:
                 settings.LARGE_ATOMA_MODEL ||
                 "meta-llama/Llama-3.3-70B-Instruct",
-=======
-            [ModelClass.IMAGE]: {
-                name:
-                    settings.LIVEPEER_IMAGE_MODEL || "ByteDance/SDXL-Lightning",
-            },
-        },
-    },
-    [ModelProviderName.INFERA]: {
-        endpoint: "https://api.infera.org",
-        model: {
-            [ModelClass.SMALL]: {
-                name: settings.SMALL_INFERA_MODEL || "llama3.2:3b",
-                stop: [],
-                maxInputTokens: 128000,
-                maxOutputTokens: 8192,
-                temperature: 0.6,
-            },
-            [ModelClass.MEDIUM]: {
-                name: settings.MEDIUM_INFERA_MODEL || "mistral-nemo:latest",
-                stop: [],
-                maxInputTokens: 128000,
-                maxOutputTokens: 8192,
-                temperature: 0.6,
-            },
-            [ModelClass.LARGE]: {
-                name: settings.LARGE_INFERA_MODEL || "mistral-small:latest",
-                stop: [],
-                maxInputTokens: 128000,
-                maxOutputTokens: 8192,
-                temperature: 0.6,
-            },
-        },
-    },
-    [ModelProviderName.DEEPSEEK]: {
-        endpoint: settings.DEEPSEEK_API_URL || "https://api.deepseek.com",
-        model: {
-            [ModelClass.SMALL]: {
-                name: settings.SMALL_DEEPSEEK_MODEL || "deepseek-chat",
-                stop: [],
-                maxInputTokens: 128000,
-                maxOutputTokens: 8192,
-                frequency_penalty: 0.0,
-                presence_penalty: 0.0,
-                temperature: 0.7,
-            },
-            [ModelClass.MEDIUM]: {
-                name: settings.MEDIUM_DEEPSEEK_MODEL || "deepseek-chat",
-                stop: [],
-                maxInputTokens: 128000,
-                maxOutputTokens: 8192,
-                frequency_penalty: 0.0,
-                presence_penalty: 0.0,
-                temperature: 0.7,
-            },
-            [ModelClass.LARGE]: {
-                name: settings.LARGE_DEEPSEEK_MODEL || "deepseek-chat",
-                stop: [],
-                maxInputTokens: 128000,
-                maxOutputTokens: 8192,
-                frequency_penalty: 0.0,
-                presence_penalty: 0.0,
-                temperature: 0.7,
-            },
->>>>>>> d55c86c9
         },
     },
 };
