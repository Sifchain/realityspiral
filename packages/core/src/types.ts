--- conflicted
+++ resolved
@@ -650,12 +650,9 @@
     LENS = "lens",
     AUTO = "auto",
     SLACK = "slack",
-<<<<<<< HEAD
     COINBASE = "coinbase",
-=======
     GITHUB = "github",
     INSTAGRAM = "instagram",
->>>>>>> 0c0ef5f7
 }
 
 export interface IAgentConfig {
