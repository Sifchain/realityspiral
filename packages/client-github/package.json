{
<<<<<<< HEAD
  "name": "@elizaos/client-github",
  "version": "0.1.7-alpha.1",
  "main": "dist/index.js",
  "type": "module",
  "main": "dist/index.js",
  "module": "dist/index.js",
  "types": "dist/index.d.ts",
  "exports": {
    "./package.json": "./package.json",
    ".": {
      "import": {
        "@elizaos/source": "./src/index.ts",
        "types": "./dist/index.d.ts",
        "default": "./dist/index.js"
      }
    }
  },
  "files": [
    "dist"
  ],
  "dependencies": {
    "@elizaos/core": "workspace:*",
    "@elizaos/plugin-github": "workspace:*",
    "@octokit/rest": "20.1.1",
    "@octokit/types": "12.6.0",
    "glob": "10.4.5",
    "simple-git": "3.27.0"
  },
  "devDependencies": {
    "@types/glob": "8.1.0",
    "tsup": "8.3.5"
  },
  "scripts": {
    "build": "tsup --format esm --dts",
    "dev": "tsup --format esm --dts --watch",
    "lint": "eslint --fix  --cache ."
  }
=======
    "name": "@elizaos/client-github",
    "version": "0.1.7",
    "type": "module",
    "main": "dist/index.js",
    "module": "dist/index.js",
    "types": "dist/index.d.ts",
    "exports": {
        "./package.json": "./package.json",
        ".": {
            "import": {
                "@elizaos/source": "./src/index.ts",
                "types": "./dist/index.d.ts",
                "default": "./dist/index.js"
            }
        }
    },
    "files": [
        "dist"
    ],
    "dependencies": {
        "@elizaos/core": "workspace:*",
        "@octokit/rest": "20.1.1",
        "@octokit/types": "12.6.0",
        "glob": "10.4.5",
        "simple-git": "3.27.0"
    },
    "devDependencies": {
        "@types/glob": "8.1.0",
        "tsup": "8.3.5"
    },
    "scripts": {
        "build": "tsup --format esm --dts",
        "dev": "tsup --format esm --dts --watch",
        "lint": "eslint --fix  --cache ."
    }
>>>>>>> fc8ad363
}<|MERGE_RESOLUTION|>--- conflicted
+++ resolved
@@ -1,43 +1,4 @@
 {
-<<<<<<< HEAD
-  "name": "@elizaos/client-github",
-  "version": "0.1.7-alpha.1",
-  "main": "dist/index.js",
-  "type": "module",
-  "main": "dist/index.js",
-  "module": "dist/index.js",
-  "types": "dist/index.d.ts",
-  "exports": {
-    "./package.json": "./package.json",
-    ".": {
-      "import": {
-        "@elizaos/source": "./src/index.ts",
-        "types": "./dist/index.d.ts",
-        "default": "./dist/index.js"
-      }
-    }
-  },
-  "files": [
-    "dist"
-  ],
-  "dependencies": {
-    "@elizaos/core": "workspace:*",
-    "@elizaos/plugin-github": "workspace:*",
-    "@octokit/rest": "20.1.1",
-    "@octokit/types": "12.6.0",
-    "glob": "10.4.5",
-    "simple-git": "3.27.0"
-  },
-  "devDependencies": {
-    "@types/glob": "8.1.0",
-    "tsup": "8.3.5"
-  },
-  "scripts": {
-    "build": "tsup --format esm --dts",
-    "dev": "tsup --format esm --dts --watch",
-    "lint": "eslint --fix  --cache ."
-  }
-=======
     "name": "@elizaos/client-github",
     "version": "0.1.7",
     "type": "module",
@@ -59,6 +20,7 @@
     ],
     "dependencies": {
         "@elizaos/core": "workspace:*",
+        "@elizaos/plugin-github": "workspace:*",
         "@octokit/rest": "20.1.1",
         "@octokit/types": "12.6.0",
         "glob": "10.4.5",
@@ -73,5 +35,4 @@
         "dev": "tsup --format esm --dts --watch",
         "lint": "eslint --fix  --cache ."
     }
->>>>>>> fc8ad363
 }