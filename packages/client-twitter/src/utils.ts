import { Tweet } from "agent-twitter-client";
import { getEmbeddingZeroVector } from "@elizaos/core";
import { Content, Memory, UUID } from "@elizaos/core";
import { stringToUuid } from "@elizaos/core";
import { ClientBase } from "./base";
import { elizaLogger } from "@elizaos/core";
import { DEFAULT_MAX_TWEET_LENGTH } from "./environment";
<<<<<<< HEAD
import { Media } from "@ai16z/eliza";
=======
import { Media } from "@elizaos/core";
>>>>>>> e37fb6d6
import fs from "fs";
import path from "path";

export const wait = (minTime: number = 1000, maxTime: number = 3000) => {
    const waitTime =
        Math.floor(Math.random() * (maxTime - minTime + 1)) + minTime;
    return new Promise((resolve) => setTimeout(resolve, waitTime));
};

export const isValidTweet = (tweet: Tweet): boolean => {
    // Filter out tweets with too many hashtags, @s, or $ signs, probably spam or garbage
    const hashtagCount = (tweet.text?.match(/#/g) || []).length;
    const atCount = (tweet.text?.match(/@/g) || []).length;
    const dollarSignCount = (tweet.text?.match(/\$/g) || []).length;
    const totalCount = hashtagCount + atCount + dollarSignCount;

    return (
        hashtagCount <= 1 &&
        atCount <= 2 &&
        dollarSignCount <= 1 &&
        totalCount <= 3
    );
};

export async function buildConversationThread(
    tweet: Tweet,
    client: ClientBase,
    maxReplies: number = 10
): Promise<Tweet[]> {
    const thread: Tweet[] = [];
    const visited: Set<string> = new Set();

    async function processThread(currentTweet: Tweet, depth: number = 0) {
        elizaLogger.debug("Processing tweet:", {
            id: currentTweet.id,
            inReplyToStatusId: currentTweet.inReplyToStatusId,
            depth: depth,
        });

        if (!currentTweet) {
            elizaLogger.debug("No current tweet found for thread building");
            return;
        }

        // Stop if we've reached our reply limit
        if (depth >= maxReplies) {
            elizaLogger.debug("Reached maximum reply depth", depth);
            return;
        }

        // Handle memory storage
        const memory = await client.runtime.messageManager.getMemoryById(
            stringToUuid(currentTweet.id + "-" + client.runtime.agentId)
        );
        if (!memory) {
            const roomId = stringToUuid(
                currentTweet.conversationId + "-" + client.runtime.agentId
            );
            const userId = stringToUuid(currentTweet.userId);

            await client.runtime.ensureConnection(
                userId,
                roomId,
                currentTweet.username,
                currentTweet.name,
                "twitter"
            );

            await client.runtime.messageManager.createMemory({
                id: stringToUuid(
                    currentTweet.id + "-" + client.runtime.agentId
                ),
                agentId: client.runtime.agentId,
                content: {
                    text: currentTweet.text,
                    source: "twitter",
                    url: currentTweet.permanentUrl,
                    inReplyTo: currentTweet.inReplyToStatusId
                        ? stringToUuid(
                              currentTweet.inReplyToStatusId +
                                  "-" +
                                  client.runtime.agentId
                          )
                        : undefined,
                },
                createdAt: currentTweet.timestamp * 1000,
                roomId,
                userId:
                    currentTweet.userId === client.profile.id
                        ? client.runtime.agentId
                        : stringToUuid(currentTweet.userId),
                embedding: getEmbeddingZeroVector(),
            });
        }

        if (visited.has(currentTweet.id)) {
            elizaLogger.debug("Already visited tweet:", currentTweet.id);
            return;
        }

        visited.add(currentTweet.id);
        thread.unshift(currentTweet);

        elizaLogger.debug("Current thread state:", {
            length: thread.length,
            currentDepth: depth,
            tweetId: currentTweet.id,
        });

        // If there's a parent tweet, fetch and process it
        if (currentTweet.inReplyToStatusId) {
            elizaLogger.debug(
                "Fetching parent tweet:",
                currentTweet.inReplyToStatusId
            );
            try {
                const parentTweet = await client.twitterClient.getTweet(
                    currentTweet.inReplyToStatusId
                );

                if (parentTweet) {
                    elizaLogger.debug("Found parent tweet:", {
                        id: parentTweet.id,
                        text: parentTweet.text?.slice(0, 50),
                    });
                    await processThread(parentTweet, depth + 1);
                } else {
                    elizaLogger.debug(
                        "No parent tweet found for:",
                        currentTweet.inReplyToStatusId
                    );
                }
            } catch (error) {
                elizaLogger.error("Error fetching parent tweet:", {
                    tweetId: currentTweet.inReplyToStatusId,
                    error,
                });
            }
        } else {
            elizaLogger.debug(
                "Reached end of reply chain at:",
                currentTweet.id
            );
        }
    }

    await processThread(tweet, 0);

    elizaLogger.debug("Final thread built:", {
        totalTweets: thread.length,
        tweetIds: thread.map((t) => ({
            id: t.id,
            text: t.text?.slice(0, 50),
        })),
    });

    return thread;
}

export function getMediaType(attachment: Media) {
    if (attachment.contentType?.startsWith("video")) {
        return "video";
    } else if (attachment.contentType?.startsWith("image")) {
        return "image";
    } else {
        throw new Error(`Unsupported media type`);
    }
}

export async function sendTweet(
    client: ClientBase,
    content: Content,
    roomId: UUID,
    twitterUsername: string,
    inReplyTo: string
): Promise<Memory[]> {
    const tweetChunks = splitTweetContent(
        content.text,
        Number(client.runtime.getSetting("MAX_TWEET_LENGTH")) ||
            DEFAULT_MAX_TWEET_LENGTH
    );
    const sentTweets: Tweet[] = [];
    let previousTweetId = inReplyTo;

    for (const chunk of tweetChunks) {
        let mediaData: { data: Buffer; mediaType: string }[] | undefined;

        if (content.attachments && content.attachments.length > 0) {
            mediaData = await Promise.all(
                content.attachments.map(async (attachment: Media) => {
                    if (/^(http|https):\/\//.test(attachment.url)) {
                        // Handle HTTP URLs
                        const response = await fetch(attachment.url);
                        if (!response.ok) {
                            throw new Error(
                                `Failed to fetch file: ${attachment.url}`
                            );
                        }
                        const mediaBuffer = Buffer.from(
                            await response.arrayBuffer()
                        );
<<<<<<< HEAD
                        const mediaType = getMediaType(attachment);
=======
                        const mediaType = attachment.contentType;
>>>>>>> e37fb6d6
                        return { data: mediaBuffer, mediaType };
                    } else if (fs.existsSync(attachment.url)) {
                        // Handle local file paths
                        const mediaBuffer = await fs.promises.readFile(
                            path.resolve(attachment.url)
                        );
<<<<<<< HEAD
                        const mediaType = getMediaType(attachment);
=======
                        const mediaType = attachment.contentType;
>>>>>>> e37fb6d6
                        return { data: mediaBuffer, mediaType };
                    } else {
                        throw new Error(
                            `File not found: ${attachment.url}. Make sure the path is correct.`
                        );
                    }
                })
            );
        }
        const result = await client.requestQueue.add(
            async () =>
                await client.twitterClient.sendTweet(
                    chunk.trim(),
                    previousTweetId,
                    mediaData
                )
        );
        const body = await result.json();

        // if we have a response
        if (body?.data?.create_tweet?.tweet_results?.result) {
            // Parse the response
            const tweetResult = body.data.create_tweet.tweet_results.result;
            const finalTweet: Tweet = {
                id: tweetResult.rest_id,
                text: tweetResult.legacy.full_text,
                conversationId: tweetResult.legacy.conversation_id_str,
                timestamp:
                    new Date(tweetResult.legacy.created_at).getTime() / 1000,
                userId: tweetResult.legacy.user_id_str,
                inReplyToStatusId: tweetResult.legacy.in_reply_to_status_id_str,
                permanentUrl: `https://twitter.com/${twitterUsername}/status/${tweetResult.rest_id}`,
                hashtags: [],
                mentions: [],
                photos: [],
                thread: [],
                urls: [],
                videos: [],
            };
            sentTweets.push(finalTweet);
            previousTweetId = finalTweet.id;
        } else {
            console.error("Error sending chunk", chunk, "repsonse:", body);
        }

        // Wait a bit between tweets to avoid rate limiting issues
        await wait(1000, 2000);
    }

    const memories: Memory[] = sentTweets.map((tweet) => ({
        id: stringToUuid(tweet.id + "-" + client.runtime.agentId),
        agentId: client.runtime.agentId,
        userId: client.runtime.agentId,
        content: {
            text: tweet.text,
            source: "twitter",
            url: tweet.permanentUrl,
            inReplyTo: tweet.inReplyToStatusId
                ? stringToUuid(
                      tweet.inReplyToStatusId + "-" + client.runtime.agentId
                  )
                : undefined,
        },
        roomId,
        embedding: getEmbeddingZeroVector(),
        createdAt: tweet.timestamp * 1000,
    }));

    return memories;
}

function splitTweetContent(content: string, maxLength: number): string[] {
    const paragraphs = content.split("\n\n").map((p) => p.trim());
    const tweets: string[] = [];
    let currentTweet = "";

    for (const paragraph of paragraphs) {
        if (!paragraph) continue;

        if ((currentTweet + "\n\n" + paragraph).trim().length <= maxLength) {
            if (currentTweet) {
                currentTweet += "\n\n" + paragraph;
            } else {
                currentTweet = paragraph;
            }
        } else {
            if (currentTweet) {
                tweets.push(currentTweet.trim());
            }
            if (paragraph.length <= maxLength) {
                currentTweet = paragraph;
            } else {
                // Split long paragraph into smaller chunks
                const chunks = splitParagraph(paragraph, maxLength);
                tweets.push(...chunks.slice(0, -1));
                currentTweet = chunks[chunks.length - 1];
            }
        }
    }

    if (currentTweet) {
        tweets.push(currentTweet.trim());
    }

    return tweets;
}

function splitParagraph(paragraph: string, maxLength: number): string[] {
    // eslint-disable-next-line
    const sentences = paragraph.match(/[^\.!\?]+[\.!\?]+|[^\.!\?]+$/g) || [
        paragraph,
    ];
    const chunks: string[] = [];
    let currentChunk = "";

    for (const sentence of sentences) {
        if ((currentChunk + " " + sentence).trim().length <= maxLength) {
            if (currentChunk) {
                currentChunk += " " + sentence;
            } else {
                currentChunk = sentence;
            }
        } else {
            if (currentChunk) {
                chunks.push(currentChunk.trim());
            }
            if (sentence.length <= maxLength) {
                currentChunk = sentence;
            } else {
                // Split long sentence into smaller pieces
                const words = sentence.split(" ");
                currentChunk = "";
                for (const word of words) {
                    if (
                        (currentChunk + " " + word).trim().length <= maxLength
                    ) {
                        if (currentChunk) {
                            currentChunk += " " + word;
                        } else {
                            currentChunk = word;
                        }
                    } else {
                        if (currentChunk) {
                            chunks.push(currentChunk.trim());
                        }
                        currentChunk = word;
                    }
                }
            }
        }
    }

    if (currentChunk) {
        chunks.push(currentChunk.trim());
    }

    return chunks;
}<|MERGE_RESOLUTION|>--- conflicted
+++ resolved
@@ -5,11 +5,7 @@
 import { ClientBase } from "./base";
 import { elizaLogger } from "@elizaos/core";
 import { DEFAULT_MAX_TWEET_LENGTH } from "./environment";
-<<<<<<< HEAD
-import { Media } from "@ai16z/eliza";
-=======
 import { Media } from "@elizaos/core";
->>>>>>> e37fb6d6
 import fs from "fs";
 import path from "path";
 
@@ -169,16 +165,6 @@
     return thread;
 }
 
-export function getMediaType(attachment: Media) {
-    if (attachment.contentType?.startsWith("video")) {
-        return "video";
-    } else if (attachment.contentType?.startsWith("image")) {
-        return "image";
-    } else {
-        throw new Error(`Unsupported media type`);
-    }
-}
-
 export async function sendTweet(
     client: ClientBase,
     content: Content,
@@ -211,22 +197,14 @@
                         const mediaBuffer = Buffer.from(
                             await response.arrayBuffer()
                         );
-<<<<<<< HEAD
-                        const mediaType = getMediaType(attachment);
-=======
                         const mediaType = attachment.contentType;
->>>>>>> e37fb6d6
                         return { data: mediaBuffer, mediaType };
                     } else if (fs.existsSync(attachment.url)) {
                         // Handle local file paths
                         const mediaBuffer = await fs.promises.readFile(
                             path.resolve(attachment.url)
                         );
-<<<<<<< HEAD
-                        const mediaType = getMediaType(attachment);
-=======
                         const mediaType = attachment.contentType;
->>>>>>> e37fb6d6
                         return { data: mediaBuffer, mediaType };
                     } else {
                         throw new Error(
