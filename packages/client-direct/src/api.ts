--- conflicted
+++ resolved
@@ -5,26 +5,17 @@
 import {
     AgentRuntime,
     elizaLogger,
-<<<<<<< HEAD
-    validateCharacterConfig,
-} from "@ai16z/eliza";
-=======
     getEnvVariable,
     validateCharacterConfig,
 } from "@elizaos/core";
->>>>>>> e37fb6d6
 
 import { REST, Routes } from "discord.js";
 import { DirectClient } from ".";
 
-<<<<<<< HEAD
-export function createApiRouter(agents: Map<string, AgentRuntime>, directClient) {
-=======
 export function createApiRouter(
     agents: Map<string, AgentRuntime>,
     directClient: DirectClient
 ) {
->>>>>>> e37fb6d6
     const router = express.Router();
 
     router.use(cors());
@@ -35,10 +26,6 @@
             limit: getEnvVariable("EXPRESS_MAX_PAYLOAD") || "100kb",
         })
     );
-
-    router.get("/", (req, res) => {
-        res.send("Welcome, this is the REST API!");
-    });
 
     router.get("/", (req, res) => {
         res.send("Welcome, this is the REST API!");
@@ -74,45 +61,18 @@
 
     router.post("/agents/:agentId/set", async (req, res) => {
         const agentId = req.params.agentId;
-<<<<<<< HEAD
-        console.log('agentId', agentId)
-        let agent:AgentRuntime = agents.get(agentId);
-=======
         console.log("agentId", agentId);
         let agent: AgentRuntime = agents.get(agentId);
->>>>>>> e37fb6d6
 
         // update character
         if (agent) {
             // stop agent
-<<<<<<< HEAD
-            agent.stop()
-            directClient.unregisterAgent(agent)
-=======
             agent.stop();
             directClient.unregisterAgent(agent);
->>>>>>> e37fb6d6
             // if it has a different name, the agentId will change
         }
 
         // load character from body
-<<<<<<< HEAD
-        const character = req.body
-        try {
-          validateCharacterConfig(character)
-        } catch(e) {
-          elizaLogger.error(`Error parsing character: ${e}`);
-          res.status(400).json({
-            success: false,
-            message: e.message,
-          });
-          return;
-        }
-
-        // start it up (and register it)
-        agent = await directClient.startAgent(character)
-        elizaLogger.log(`${character.name} started`)
-=======
         const character = req.body;
         try {
             validateCharacterConfig(character);
@@ -128,7 +88,6 @@
         // start it up (and register it)
         agent = await directClient.startAgent(character);
         elizaLogger.log(`${character.name} started`);
->>>>>>> e37fb6d6
 
         res.json({
             id: character.id,
@@ -136,10 +95,6 @@
         });
     });
 
-<<<<<<< HEAD
-
-=======
->>>>>>> e37fb6d6
     router.get("/agents/:agentId/channels", async (req, res) => {
         const agentId = req.params.agentId;
         const runtime = agents.get(agentId);
