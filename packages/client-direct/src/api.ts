import express from "express";
import bodyParser from "body-parser";
import cors from "cors";
import path from "path";
import fs from "fs";

import {
    type AgentRuntime,
    elizaLogger,
    getEnvVariable,
    type UUID,
    validateCharacterConfig,
    ServiceType,
    stringToUuid,
    Character,
} from "@elizaos/core";

import type { TeeLogQuery, TeeLogService } from "@elizaos/plugin-tee-log";
import { REST, Routes } from "discord.js";
import type { DirectClient } from ".";
import { validateUuid } from "@elizaos/core";
import { WebhookEvent } from "@elizaos/client-coinbase";

interface UUIDParams {
    agentId: UUID;
    roomId?: UUID;
    userId?: UUID;
}

function validateUUIDParams(
    params: {
        agentId: string;
        roomId?: string;
        userId?: string;
    },
    res: express.Response,
): UUIDParams | null {
    const agentId = validateUuid(params.agentId);
    if (!agentId) {
        res.status(400).json({
            error: "Invalid AgentId format. Expected to be a UUID: xxxxxxxx-xxxx-xxxx-xxxx-xxxxxxxxxxxx",
        });
        return null;
    }

    if (params.roomId) {
        const roomId = validateUuid(params.roomId);
        if (!roomId) {
            res.status(400).json({
                error: "Invalid RoomId format. Expected to be a UUID: xxxxxxxx-xxxx-xxxx-xxxx-xxxxxxxxxxxx",
            });
            return null;
        }
        return { agentId, roomId };
    }

    if (params.userId) {
        const userId = validateUuid(params.userId);
        if (!userId) {
            res.status(400).json({
                error: "Invalid SessionId format. Expected to be a UUID: xxxxxxxx-xxxx-xxxx-xxxx-xxxxxxxxxxxx",
            });
            return null;
        }
        return { agentId, userId };
    }

    return { agentId };
}

export function createApiRouter(
    agents: Map<string, AgentRuntime>,
    directClient: DirectClient,
) {
    const router = express.Router();

    router.use(cors());
    router.use(bodyParser.json());
    router.use(bodyParser.urlencoded({ extended: true }));
    router.use(
        express.json({
            limit: getEnvVariable("EXPRESS_MAX_PAYLOAD") || "100kb",
        }),
    );

    router.get("/webhook/coinbase/health", (req, res) => {
        elizaLogger.info("Health check received");
        res.status(200).json({ status: "ok" });
    });

    router.post("/webhook/coinbase/:agentId", async (req, res) => {
        elizaLogger.info("Webhook received for agent:", req.params.agentId);
        const agentId = req.params.agentId;
        const runtime = agents.get(agentId);

        if (!runtime) {
            res.status(404).json({ error: "Agent not found" });
            return;
        }

        // Validate the webhook payload
        const event = req.body as WebhookEvent;
        if (!event.event || !event.ticker || !event.timestamp || !event.price) {
            res.status(400).json({ error: "Invalid webhook payload" });
            return;
        }
        if (event.event !== 'buy' && event.event !== 'sell') {
            res.status(400).json({ error: "Invalid event type" });
            return;
        }

        try {
            // Access the coinbase client through the runtime
            const coinbaseClient = runtime.clients.coinbase as any;
            if (!coinbaseClient) {
                res.status(400).json({ error: "Coinbase client not initialized for this agent" });
                return;
            }

            // Forward the webhook event to the client's handleWebhookEvent method
            await coinbaseClient.handleWebhookEvent(event);
            res.status(200).json({ status: "success" });
        } catch (error) {
            elizaLogger.error("Error processing Coinbase webhook:", error);
            res.status(500).json({ error: "Internal Server Error" });
        }
    });

    router.get("/", (req, res) => {
        res.send("Welcome, this is the REST API!");
    });

    router.get("/hello", (req, res) => {
        res.json({ message: "Hello World!" });
    });

    router.get("/agents", (req, res) => {
        const agentsList = Array.from(agents.values()).map((agent) => ({
            id: agent.agentId,
            name: agent.character.name,
            clients: Object.keys(agent.clients),
        }));
        res.json({ agents: agentsList });
    });

    router.get("/storage", async (req, res) => {
        try {
            const uploadDir = path.join(process.cwd(), "data", "characters");
            const files = await fs.promises.readdir(uploadDir);
            res.json({ files });
        } catch (error) {
            res.status(500).json({ error: error.message });
        }
    });

    router.get("/agents/:agentId", (req, res) => {
        const { agentId } = validateUUIDParams(req.params, res) ?? {
            agentId: null,
        };
        if (!agentId) return;

        const agent = agents.get(agentId);

        if (!agent) {
            res.status(404).json({ error: "Agent not found" });
            return;
        }

        const character = agent?.character;
        if (character?.settings?.secrets) {
            delete character.settings.secrets;
        }

        res.json({
            id: agent.agentId,
            character: agent.character,
        });
    });

    router.delete("/agents/:agentId", async (req, res) => {
        const { agentId } = validateUUIDParams(req.params, res) ?? {
            agentId: null,
        };
        if (!agentId) return;

        const agent: AgentRuntime = agents.get(agentId);

        if (agent) {
            agent.stop();
            directClient.unregisterAgent(agent);
            res.status(204).json({ success: true });
        } else {
            res.status(404).json({ error: "Agent not found" });
        }
    });

    router.post("/agents/:agentId/set", async (req, res) => {
        const { agentId } = validateUUIDParams(req.params, res) ?? {
            agentId: null,
        };
        if (!agentId) return;

        let agent: AgentRuntime = agents.get(agentId);

        // update character
        if (agent) {
            // stop agent
            agent.stop();
            directClient.unregisterAgent(agent);
            // if it has a different name, the agentId will change
        }

        // stores the json data before it is modified with added data
        const characterJson = { ...req.body };

        // load character from body
        const character = req.body;
        try {
            validateCharacterConfig(character);
        } catch (e) {
            elizaLogger.error(`Error parsing character: ${e}`);
            res.status(400).json({
                success: false,
                message: e.message,
            });
            return;
        }

        // start it up (and register it)
        try {
            agent = await directClient.startAgent(character);
            elizaLogger.log(`${character.name} started`);
        } catch (e) {
            elizaLogger.error(`Error starting agent: ${e}`);
            res.status(500).json({
                success: false,
                message: e.message,
            });
            return;
        }

        if (process.env.USE_CHARACTER_STORAGE === "true") {
            try {
                const filename = `${agent.agentId}.json`;
                const uploadDir = path.join(
                    process.cwd(),
                    "data",
                    "characters",
                );
                const filepath = path.join(uploadDir, filename);
                await fs.promises.mkdir(uploadDir, { recursive: true });
                await fs.promises.writeFile(
                    filepath,
                    JSON.stringify(
                        { ...characterJson, id: agent.agentId },
                        null,
                        2,
                    ),
                );
                elizaLogger.info(
                    `Character stored successfully at ${filepath}`,
                );
            } catch (error) {
                elizaLogger.error(
                    `Failed to store character: ${error.message}`,
                );
            }
        }

        res.json({
            id: character.id,
            character: character,
        });
    });

    router.get("/agents/:agentId/channels", async (req, res) => {
        const { agentId } = validateUUIDParams(req.params, res) ?? {
            agentId: null,
        };
        if (!agentId) return;

        const runtime = agents.get(agentId);

        if (!runtime) {
            res.status(404).json({ error: "Runtime not found" });
            return;
        }

        const API_TOKEN = runtime.getSetting("DISCORD_API_TOKEN") as string;
        const rest = new REST({ version: "10" }).setToken(API_TOKEN);

        try {
            const guilds = (await rest.get(Routes.userGuilds())) as Array<any>;

            res.json({
                id: runtime.agentId,
                guilds: guilds,
                serverCount: guilds.length,
            });
        } catch (error) {
            console.error("Error fetching guilds:", error);
            res.status(500).json({ error: "Failed to fetch guilds" });
        }
    });

    const getMemories = async (
        agentId: UUID,
        roomId: UUID,
        userId: UUID | null,
        req,
        res,
    ) => {
        let runtime = agents.get(agentId);

        // if runtime is null, look for runtime with the same name
        if (!runtime) {
            runtime = Array.from(agents.values()).find(
                (a) => a.character.name.toLowerCase() === agentId.toLowerCase(),
            );
        }

        if (!runtime) {
            res.status(404).send("Agent not found");
            return;
        }

        try {
            const memories = await runtime.messageManager.getMemories({
                roomId,
                count: 1000,
            });

            const filteredMemories = memories.filter(
                (memory) =>
                    (memory.content.metadata as any)?.type !== "file" &&
                    memory.content?.source !== "direct",
            );

            const response = {
                agentId,
                roomId,
                userId,
                memories: filteredMemories.map((memory) => ({
                    id: memory.id,
                    userId: memory.userId,
                    agentId: memory.agentId,
                    createdAt: memory.createdAt,
                    content: {
                        text: memory.content.text,
                        action: memory.content.action,
                        source: memory.content.source,
                        url: memory.content.url,
                        inReplyTo: memory.content.inReplyTo,
                        attachments: memory.content.attachments?.map(
                            (attachment) => ({
                                id: attachment.id,
                                url: attachment.url,
                                title: attachment.title,
                                source: attachment.source,
                                description: attachment.description,
                                text: attachment.text,
                                contentType: attachment.contentType,
                            }),
                        ),
                    },
                    embedding: memory.embedding,
                    roomId: memory.roomId,
                    unique: memory.unique,
                    similarity: memory.similarity,
                })),
            };

            res.json(response);
        } catch (error) {
            console.error("Error fetching memories:", error);
            res.status(500).json({ error: "Failed to fetch memories" });
        }


    router.get("/agents/:agentId/:roomId/memories", async (req, res) => {
        const { agentId, roomId } = validateUUIDParams(req.params, res) ?? {
            agentId: null,
            roomId: null,
        };
        if (!agentId || !roomId) return;

        await getMemories(agentId, roomId, null, req, res);
    });

    router.get("/agents/:agentId/memories/:userId", async (req, res) => {
        const { agentId, userId } = validateUUIDParams(req.params, res) ?? {
            agentId: null,
            userId: null,
        };
        if (!agentId || !userId) return;

        const roomId = stringToUuid(
            (req.query.roomId as string) ?? "default-room-" + agentId,
        );

        await getMemories(agentId, roomId, userId, req, res);
    });

    router.get("/tee/agents", async (req, res) => {
        try {
            const allAgents = [];

            for (const agentRuntime of agents.values()) {
                const teeLogService = agentRuntime
                    .getService<TeeLogService>(ServiceType.TEE_LOG)
                    .getInstance();

                const agents = await teeLogService.getAllAgents();
                allAgents.push(...agents);
            }

            const runtime: AgentRuntime = agents.values().next().value;
            const teeLogService = runtime
                .getService<TeeLogService>(ServiceType.TEE_LOG)
                .getInstance();
            const attestation = await teeLogService.generateAttestation(
                JSON.stringify(allAgents),
            );
            res.json({ agents: allAgents, attestation: attestation });
        } catch (error) {
            elizaLogger.error("Failed to get TEE agents:", error);
            res.status(500).json({
                error: "Failed to get TEE agents",
            });
        }
    });

    router.get("/tee/agents/:agentId", async (req, res) => {
        try {
            const agentId = req.params.agentId;
            const agentRuntime = agents.get(agentId);
            if (!agentRuntime) {
                res.status(404).json({ error: "Agent not found" });
                return;
            }

            const teeLogService = agentRuntime
                .getService<TeeLogService>(ServiceType.TEE_LOG)
                .getInstance();

            const teeAgent = await teeLogService.getAgent(agentId);
            const attestation = await teeLogService.generateAttestation(
                JSON.stringify(teeAgent),
            );
            res.json({ agent: teeAgent, attestation: attestation });
        } catch (error) {
            elizaLogger.error("Failed to get TEE agent:", error);
            res.status(500).json({
                error: "Failed to get TEE agent",
            });
        }
    });

    router.post(
        "/tee/logs",
        async (req: express.Request, res: express.Response) => {
            try {
                const query = req.body.query || {};
                const page = Number.parseInt(req.body.page) || 1;
                const pageSize = Number.parseInt(req.body.pageSize) || 10;

                const teeLogQuery: TeeLogQuery = {
                    agentId: query.agentId || "",
                    roomId: query.roomId || "",
                    userId: query.userId || "",
                    type: query.type || "",
                    containsContent: query.containsContent || "",
                    startTimestamp: query.startTimestamp || undefined,
                    endTimestamp: query.endTimestamp || undefined,
                };
                const agentRuntime: AgentRuntime = agents.values().next().value;
                const teeLogService = agentRuntime
                    .getService<TeeLogService>(ServiceType.TEE_LOG)
                    .getInstance();
                const pageQuery = await teeLogService.getLogs(
                    teeLogQuery,
                    page,
                    pageSize,
                );
                const attestation = await teeLogService.generateAttestation(
                    JSON.stringify(pageQuery),
                );
                res.json({
                    logs: pageQuery,
                    attestation: attestation,
                });
            } catch (error) {
                elizaLogger.error("Failed to get TEE logs:", error);
                res.status(500).json({
                    error: "Failed to get TEE logs",
                });
            }
        },
    );

<<<<<<< HEAD
    // Add Coinbase webhook forwarding endpoint
    router.post("/webhook/coinbase/:agentId", async (req, res) => {
        const agentId = req.params.agentId;
        const runtime = agents.get(agentId);

        if (!runtime) {
            res.status(404).json({ error: "Agent not found" });
            return;
        }

        // Validate the webhook payload
        const event = req.body as WebhookEvent;
        if (!event.event || !event.ticker || !event.timestamp || !event.price) {
            res.status(400).json({ error: "Invalid webhook payload" });
            return;
        }
        if (event.event !== 'buy' && event.event !== 'sell') {
            res.status(400).json({ error: "Invalid event type" });
            return;
        }

        try {
            // Access the coinbase client through the runtime
            const coinbaseClient = runtime.clients.coinbase as any;
            if (!coinbaseClient) {
                res.status(400).json({ error: "Coinbase client not initialized for this agent" });
                return;
            }

            // Forward the webhook event to the client's handleWebhookEvent method
            await coinbaseClient.handleWebhookEvent(event);
            res.status(200).json({ status: "success" });
        } catch (error) {
            elizaLogger.error("Error processing Coinbase webhook:", error);
            res.status(500).json({ error: "Internal Server Error" });
        }
    });

    // Add health check endpoint for Coinbase webhook
    router.get("/webhook/coinbase/health", (req, res) => {
        res.status(200).json({ status: "ok" });
    });

    return router;
}
=======
    router.post("/agent/start", async (req, res) => {
        const { characterPath, characterJson } = req.body;
        console.log("characterPath:", characterPath);
        console.log("characterJson:", characterJson);
        try {
            let character: Character;
            if (characterJson) {
                character = await directClient.jsonToCharacter(
                    characterPath,
                    characterJson,
                );
            } else if (characterPath) {
                character =
                    await directClient.loadCharacterTryPath(characterPath);
            } else {
                throw new Error("No character path or JSON provided");
            }
            await directClient.startAgent(character);
            elizaLogger.log(`${character.name} started`);

            res.json({
                id: character.id,
                character: character,
            });
        } catch (e) {
            elizaLogger.error(`Error parsing character: ${e}`);
            res.status(400).json({
                error: e.message,
            });
            return;
        }
    });

    router.post("/agents/:agentId/stop", async (req, res) => {
        const agentId = req.params.agentId;
        console.log("agentId", agentId);
        const agent: AgentRuntime = agents.get(agentId);

        // update character
        if (agent) {
            // stop agent
            agent.stop();
            directClient.unregisterAgent(agent);
            // if it has a different name, the agentId will change
            res.json({ success: true });
        } else {
            res.status(404).json({ error: "Agent not found" });
        }
    });

    return router;
>>>>>>> b26f96db
}<|MERGE_RESOLUTION|>--- conflicted
+++ resolved
@@ -498,53 +498,6 @@
         },
     );
 
-<<<<<<< HEAD
-    // Add Coinbase webhook forwarding endpoint
-    router.post("/webhook/coinbase/:agentId", async (req, res) => {
-        const agentId = req.params.agentId;
-        const runtime = agents.get(agentId);
-
-        if (!runtime) {
-            res.status(404).json({ error: "Agent not found" });
-            return;
-        }
-
-        // Validate the webhook payload
-        const event = req.body as WebhookEvent;
-        if (!event.event || !event.ticker || !event.timestamp || !event.price) {
-            res.status(400).json({ error: "Invalid webhook payload" });
-            return;
-        }
-        if (event.event !== 'buy' && event.event !== 'sell') {
-            res.status(400).json({ error: "Invalid event type" });
-            return;
-        }
-
-        try {
-            // Access the coinbase client through the runtime
-            const coinbaseClient = runtime.clients.coinbase as any;
-            if (!coinbaseClient) {
-                res.status(400).json({ error: "Coinbase client not initialized for this agent" });
-                return;
-            }
-
-            // Forward the webhook event to the client's handleWebhookEvent method
-            await coinbaseClient.handleWebhookEvent(event);
-            res.status(200).json({ status: "success" });
-        } catch (error) {
-            elizaLogger.error("Error processing Coinbase webhook:", error);
-            res.status(500).json({ error: "Internal Server Error" });
-        }
-    });
-
-    // Add health check endpoint for Coinbase webhook
-    router.get("/webhook/coinbase/health", (req, res) => {
-        res.status(200).json({ status: "ok" });
-    });
-
-    return router;
-}
-=======
     router.post("/agent/start", async (req, res) => {
         const { characterPath, characterJson } = req.body;
         console.log("characterPath:", characterPath);
@@ -595,6 +548,49 @@
         }
     });
 
+    // Add Coinbase webhook forwarding endpoint
+    router.post("/webhook/coinbase/:agentId", async (req, res) => {
+        const agentId = req.params.agentId;
+        const runtime = agents.get(agentId);
+
+        if (!runtime) {
+            res.status(404).json({ error: "Agent not found" });
+            return;
+        }
+
+        // Validate the webhook payload
+        const event = req.body as WebhookEvent;
+        if (!event.event || !event.ticker || !event.timestamp || !event.price) {
+            res.status(400).json({ error: "Invalid webhook payload" });
+            return;
+        }
+        if (event.event !== 'buy' && event.event !== 'sell') {
+            res.status(400).json({ error: "Invalid event type" });
+            return;
+        }
+
+        try {
+            // Access the coinbase client through the runtime
+            const coinbaseClient = runtime.clients.coinbase as any;
+            if (!coinbaseClient) {
+                res.status(400).json({ error: "Coinbase client not initialized for this agent" });
+                return;
+            }
+
+            // Forward the webhook event to the client's handleWebhookEvent method
+            await coinbaseClient.handleWebhookEvent(event);
+            res.status(200).json({ status: "success" });
+        } catch (error) {
+            elizaLogger.error("Error processing Coinbase webhook:", error);
+            res.status(500).json({ error: "Internal Server Error" });
+        }
+    });
+
+    // Add health check endpoint for Coinbase webhook
+    router.get("/webhook/coinbase/health", (req, res) => {
+        res.status(200).json({ status: "ok" });
+    });
+
     return router;
->>>>>>> b26f96db
-}+}
+}
