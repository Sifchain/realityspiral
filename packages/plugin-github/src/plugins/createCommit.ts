--- conflicted
+++ resolved
@@ -92,19 +92,11 @@
             const commit = await commitAndPushChanges(
                 repoPath,
                 content.message,
-<<<<<<< HEAD
-                "realitySpiral/demoPR",
-            );
-            const hash = commit.commit;
-            elizaLogger.info(
-                `Commited changes to the repository ${content.owner}/${content.repo} successfully to branch 'realitySpiral/demoPR'! commit hash: ${hash}`,
-=======
                 content.branch
             );
             const hash = commit.commit;
             elizaLogger.info(
                 `Commited changes to the repository ${content.owner}/${content.repo} successfully to branch '${content.branch}'! commit hash: ${hash}`
->>>>>>> e6d8ab30
             );
             if (callback) {
                 callback({
