import "./config.ts"; // Add this line first

import fs from "node:fs";
import net from "node:net";
import path from "node:path";
import { fileURLToPath } from "node:url";
import { SqliteDatabaseAdapter } from "@elizaos/adapter-sqlite";
import { AutoClientInterface } from "@elizaos/client-auto";
import { TelegramClientInterface } from "@elizaos/client-telegram";
import { TwitterClientInterface } from "@elizaos/client-twitter";
import {
	AgentRuntime,
	CharacterSchema as BaseCharacterSchema,
	CacheManager,
	type Character,
	type Client,
	DbCacheAdapter,
	type IAgentRuntime,
	type ICacheManager,
	type IDatabaseAdapter,
	type IDatabaseCacheAdapter,
	ModelProviderName,
	type State,
	defaultCharacter,
	elizaLogger,
	parseBooleanFromText,
	settings,
	stringToUuid,
} from "@elizaos/core";
import { normalizeCharacter } from "@elizaos/plugin-di";
import { CoinbaseClientInterface } from "@realityspiral/client-coinbase";
import { DirectClient } from "@realityspiral/client-direct";
import { GitHubClientInterface } from "@realityspiral/client-github";
import { bitProtocolPlugin } from "@realityspiral/plugin-bitprotocol";
import { accumulatedFinancePlugin } from "@realityspiral/plugin-accumulated-finance";
import {
	advancedTradePlugin,
	coinbaseCommercePlugin,
	coinbaseMassPaymentsPlugin,
	tokenContractPlugin,
	tradePlugin,
	webhookPlugin,
} from "@realityspiral/plugin-coinbase";
import {
	githubCreateCommitPlugin,
	githubCreateIssuePlugin,
	githubCreateMemorizeFromFilesPlugin,
	githubCreatePullRequestPlugin,
	githubIdeationPlugin,
	githubInitializePlugin,
	githubInteractWithIssuePlugin,
	githubInteractWithPRPlugin,
	githubModifyIssuePlugin,
	githubOrchestratePlugin,
} from "@realityspiral/plugin-github";
import {
	type RuntimeInstrumentation,
	getRuntimeInstrumentation,
} from "@realityspiral/plugin-instrumentation";
import { roflPlugin } from "@realityspiral/plugin-rofl";
import synfuturesPlugin from "@realityspiral/plugin-synfutures";
import Database from "better-sqlite3";
import yargs from "yargs";
import { z } from "zod";
import { nebyPlugin } from "@realityspiral/plugin-neby";

const __filename = fileURLToPath(import.meta.url); // get the resolved path to the file
const __dirname = path.dirname(__filename); // get the name of the directory

// biome-ignore lint/suspicious/noExplicitAny: <explanation>
const logFetch = async (url: string, options: any) => {
	elizaLogger.debug(`Fetching ${url}`);
	// Disabled to avoid disclosure of sensitive information such as API keys
	// elizaLogger.debug(JSON.stringify(options, null, 2));
	return fetch(url, options);
};

export function parseArguments(): {
	character?: string;
	characters?: string;
} {
	try {
		return yargs(process.argv.slice(3))
			.option("character", {
				type: "string",
				description: "Path to the character JSON file",
			})
			.option("characters", {
				type: "string",
				description: "Comma separated list of paths to character JSON files",
			})
			.parseSync();
	} catch (error) {
		elizaLogger.error("Error parsing arguments:", error);
		return {};
	}
}

function tryLoadFile(filePath: string): string | null {
	try {
		return fs.readFileSync(filePath, "utf8");
	} catch (_e) {
		return null;
	}
}
function mergeCharacters(base: Character, child: Character): Character {
	// biome-ignore lint/suspicious/noExplicitAny: <explanation>
	const mergeObjects = (baseObj: any, childObj: any) => {
		// biome-ignore lint/suspicious/noExplicitAny: <explanation>
		const result: any = {};
		const keys = new Set([
			...Object.keys(baseObj || {}),
			...Object.keys(childObj || {}),
		]);
		// biome-ignore lint/complexity/noForEach: <explanation>
		keys.forEach((key) => {
			if (
				typeof baseObj[key] === "object" &&
				typeof childObj[key] === "object" &&
				!Array.isArray(baseObj[key]) &&
				!Array.isArray(childObj[key])
			) {
				result[key] = mergeObjects(baseObj[key], childObj[key]);
			} else if (Array.isArray(baseObj[key]) || Array.isArray(childObj[key])) {
				result[key] = [...(baseObj[key] || []), ...(childObj[key] || [])];
			} else {
				result[key] =
					childObj[key] !== undefined ? childObj[key] : baseObj[key];
			}
		});
		return result;
	};
	return mergeObjects(base, child);
}

async function loadCharactersFromUrl(url: string): Promise<Character[]> {
	try {
		const response = await fetch(url);
		const responseJson = await response.json();

		let characters: Character[] = [];
		if (Array.isArray(responseJson)) {
			characters = await Promise.all(
				responseJson.map((character) => jsonToCharacter(url, character)),
			);
		} else {
			const character = await jsonToCharacter(url, responseJson);
			characters.push(character);
		}
		return characters;
	} catch (e) {
		elizaLogger.error(`Error loading character(s) from ${url}: ${e}`);
		process.exit(1);
	}
}

export enum Clients {
	AUTO = "auto",
	DIRECT = "direct",
	TWITTER = "twitter",
	COINBASE = "coinbase",
	GITHUB = "github",
	TELEGRAM = "telegram",
}

export const CharacterSchema = BaseCharacterSchema.extend({
	clients: z.array(z.nativeEnum(Clients)).optional(),
});

export type CharacterConfig = z.infer<typeof CharacterSchema>;

export function validateCharacterConfig(json: unknown): CharacterConfig {
	try {
		return CharacterSchema.parse(json);
	} catch (error) {
		if (error instanceof z.ZodError) {
			const groupedErrors = error.errors.reduce(
				(acc, err) => {
					const path = err.path.join(".");
					if (!acc[path]) {
						acc[path] = [];
					}
					acc[path].push(err.message);
					return acc;
				},
				{} as Record<string, string[]>,
			);

			// biome-ignore lint/complexity/noForEach: <explanation>
			Object.entries(groupedErrors).forEach(([field, messages]) => {
				elizaLogger.error(
					`Validation errors in ${field}: ${messages.join(" - ")}`,
				);
			});

			throw new Error(
				"Character configuration validation failed. Check logs for details.",
			);
		}
		throw error;
	}
}

async function jsonToCharacter(
	filePath: string,
	// biome-ignore lint/suspicious/noExplicitAny: <explanation>
	character: any,
): Promise<Character> {
	validateCharacterConfig(character);

	// .id isn't really valid
	const characterId = character.id || character.name;
	const characterPrefix = `CHARACTER.${characterId
		.toUpperCase()
		.replace(/ /g, "_")}.`;
	const characterSettings = Object.entries(process.env)
		.filter(([key]) => key.startsWith(characterPrefix))
		.reduce((settings, [key, value]) => {
			const settingKey = key.slice(characterPrefix.length);
			// biome-ignore lint/performance/noAccumulatingSpread: <explanation>
			return { ...settings, [settingKey]: value };
		}, {});
	if (Object.keys(characterSettings).length > 0) {
		character.settings = character.settings || {};
		character.settings.secrets = {
			...characterSettings,
			...character.settings.secrets,
		};
	}
	// Handle plugins
	character.plugins = await handlePluginImporting(character.plugins);
	if (character.extends) {
		elizaLogger.info(
			`Merging  ${character.name} character with parent characters`,
		);
		for (const extendPath of character.extends) {
			const baseCharacter = await loadCharacter(
				path.resolve(path.dirname(filePath), extendPath),
			);
			// biome-ignore lint/style/noParameterAssign: <explanation>
			character = mergeCharacters(baseCharacter, character);
			elizaLogger.info(`Merged ${character.name} with ${baseCharacter.name}`);
		}
	}
	return character;
}

async function loadCharacter(filePath: string): Promise<Character> {
	const content = tryLoadFile(filePath);
	if (!content) {
		throw new Error(`Character file not found: ${filePath}`);
	}
	const character = JSON.parse(content);
	return jsonToCharacter(filePath, character);
}

async function loadCharacterTryPath(characterPath: string): Promise<Character> {
	let content: string | null = null;
	let resolvedPath = "";

	// Try different path resolutions in order
	const pathsToTry = [
		characterPath, // exact path as specified
		path.resolve(process.cwd(), characterPath), // relative to cwd
		path.resolve(process.cwd(), "agent", characterPath), // Add this
		path.resolve(__dirname, characterPath), // relative to current script
		path.resolve(__dirname, "characters", path.basename(characterPath)), // relative to agent/characters
		path.resolve(__dirname, "../characters", path.basename(characterPath)), // relative to characters dir from agent
		path.resolve(__dirname, "../../characters", path.basename(characterPath)), // relative to project root characters dir
	];

	elizaLogger.info(
		"Trying paths:",
		pathsToTry.map((p) => ({
			path: p,
			exists: fs.existsSync(p),
		})),
	);

	for (const tryPath of pathsToTry) {
		content = tryLoadFile(tryPath);
		if (content !== null) {
			resolvedPath = tryPath;
			break;
		}
	}

	if (content === null) {
		elizaLogger.error(
			`Error loading character from ${characterPath}: File not found in any of the expected locations`,
		);
		elizaLogger.error("Tried the following paths:");
		// biome-ignore lint/complexity/noForEach: <explanation>
		pathsToTry.forEach((p) => elizaLogger.error(` - ${p}`));
		throw new Error(
			`Error loading character from ${characterPath}: File not found in any of the expected locations`,
		);
	}
	try {
		const character: Character = await loadCharacter(resolvedPath);
		elizaLogger.info(`Successfully loaded character from: ${resolvedPath}`);
		return character;
	} catch (e) {
		elizaLogger.error(`Error parsing character from ${resolvedPath}: ${e}`);
		throw new Error(`Error parsing character from ${resolvedPath}: ${e}`);
	}
}

function commaSeparatedStringToArray(commaSeparated: string): string[] {
	return commaSeparated?.split(",").map((value) => value.trim());
}

async function readCharactersFromStorage(
	characterPaths: string[],
): Promise<string[]> {
	try {
		const uploadDir = path.join(process.cwd(), "data", "characters");
		await fs.promises.mkdir(uploadDir, { recursive: true });
		const fileNames = await fs.promises.readdir(uploadDir);
		// biome-ignore lint/complexity/noForEach: <explanation>
		fileNames.forEach((fileName) => {
			characterPaths.push(path.join(uploadDir, fileName));
		});
	} catch (err) {
		elizaLogger.error(`Error reading directory: ${err.message}`);
	}

	return characterPaths;
}

export async function loadCharacters(
	charactersArg: string,
): Promise<Character[]> {
	let characterPaths = commaSeparatedStringToArray(charactersArg);

	if (process.env.USE_CHARACTER_STORAGE === "true") {
		characterPaths = await readCharactersFromStorage(characterPaths);
	}

	const loadedCharacters: Character[] = [];

	if (characterPaths?.length > 0) {
		for (const characterPath of characterPaths) {
			try {
				const character: Character = await loadCharacterTryPath(characterPath);
				loadedCharacters.push(character);
			} catch (_e) {
				process.exit(1);
			}
		}
	}

	if (hasValidRemoteUrls()) {
		elizaLogger.info("Loading characters from remote URLs");
		const characterUrls = commaSeparatedStringToArray(
			process.env.REMOTE_CHARACTER_URLS,
		);
		for (const characterUrl of characterUrls) {
			const characters = await loadCharactersFromUrl(characterUrl);
			loadedCharacters.push(...characters);
		}
	}

	if (loadedCharacters.length === 0) {
		elizaLogger.info("No characters found, using default character");
		loadedCharacters.push(defaultCharacter);
	}

	return loadedCharacters;
}

async function handlePluginImporting(plugins: string[]) {
	if (plugins.length > 0) {
		elizaLogger.info("Plugins are: ", plugins);
		const importedPlugins = await Promise.all(
			plugins.map(async (plugin) => {
				try {
					elizaLogger.debug(`Attempting to import plugin: ${plugin}`);
					const importedPlugin = await import(plugin);

					// Log the imported plugin structure to help debug
					elizaLogger.debug(
						`Plugin import succeeded. Keys available: ${Object.keys(importedPlugin)}`,
					);

					const functionName = `${plugin
						.replace("@realityspiral/plugin-", "")
						.replace(/-./g, (x) => x[1].toUpperCase())}Plugin`; // Assumes plugin function is camelCased with Plugin suffix

					elizaLogger.debug(`Looking for plugin function: ${functionName}`);

					if (importedPlugin.default) {
						// Check if the expected function exists
						elizaLogger.debug(`Using default export for plugin: ${plugin}`);
					} else if (importedPlugin[functionName]) {
						elizaLogger.debug(
							`Using named export '${functionName}' for plugin: ${plugin}`,
						);
					} else {
						elizaLogger.error(
							`Neither default export nor '${functionName}' found in plugin: ${plugin}`,
						);
						elizaLogger.error(
							`Available exports: ${Object.keys(importedPlugin)}`,
						);
					}

					return importedPlugin.default || importedPlugin[functionName];
				} catch (importError) {
					elizaLogger.error(`Failed to import plugin: ${plugin}`, importError);
					return []; // Return null for failed imports
				}
			}),
		);
		return importedPlugins;
	}
	return [];
}

export function getTokenForProvider(
	provider: ModelProviderName,
	character: Character,
): string | undefined {
	switch (provider) {
		case ModelProviderName.OPENAI:
			return (
				character.settings?.secrets?.OPENAI_API_KEY || settings.OPENAI_API_KEY
			);
		default: {
			const errorMessage = `Failed to get token - unsupported model provider: ${provider}`;
			elizaLogger.error(errorMessage);
			throw new Error(errorMessage);
		}
	}
}

function initializeDatabase(dataDir: string) {
	const filePath =
		process.env.SQLITE_FILE ?? path.resolve(dataDir, "db.sqlite");
	elizaLogger.info(`Initializing SQLite database at ${filePath}...`);
	const db = new SqliteDatabaseAdapter(new Database(filePath));

	// Test the connection
	db.init()
		.then(() => {
			elizaLogger.success("Successfully connected to SQLite database");
		})
		.catch((error) => {
			elizaLogger.error("Failed to connect to SQLite:", error);
		});

	return db;
}

// also adds plugins from character file into the runtime
export async function initializeClients(
	character: Character,
	runtime: IAgentRuntime,
) {
	// each client can only register once
	// and if we want two we can explicitly support it
	// biome-ignore lint/suspicious/noExplicitAny: <explanation>
	const clients: Record<string, any> = {};
	const clientTypes: string[] =
		character.clients?.map((str) => str.toLowerCase()) || [];
	elizaLogger.log("initializeClients", clientTypes, "for", character.name);

	// Start Auto Client if "auto" detected as a configured client
	if (clientTypes.includes(Clients.AUTO)) {
		const autoClient = await AutoClientInterface.start(runtime);
		if (autoClient) clients.auto = autoClient;
	}

	if (
		clientTypes.includes(Clients.TWITTER) &&
		getSecret(character, "TWITTER_CLIENT_DISABLED") !== "true"
	) {
		const twitterClient = await TwitterClientInterface.start(runtime);
		if (twitterClient) {
			clients.twitter = twitterClient;
		}
	}

	if (
		clientTypes.includes(Clients.COINBASE) &&
		getSecret(character, "COINBASE_CLIENT_DISABLED") !== "true"
	) {
		const coinbaseClient = await CoinbaseClientInterface.start(runtime);
		if (coinbaseClient) clients.coinbase = coinbaseClient;
	}

	if (
		clientTypes.includes(Clients.GITHUB) &&
		getSecret(character, "GITHUB_CLIENT_DISABLED") !== "true"
	) {
		const githubClient = await GitHubClientInterface.start(runtime);
		if (githubClient) clients.github = githubClient;
	}

	if (
		clientTypes.includes(Clients.TELEGRAM) &&
		getSecret(character, "TELEGRAM_CLIENT_DISABLED") !== "true"
	) {
		const telegramClient = await TelegramClientInterface.start(runtime);
		if (telegramClient) clients.telegram = telegramClient;
	}
	elizaLogger.log("client keys", Object.keys(clients));

	function determineClientType(client: Client): string {
		// Check if client has a direct type identifier
		if ("type" in client) {
			// biome-ignore lint/suspicious/noExplicitAny: <explanation>
			return (client as any).type;
		}

		// Check constructor name
		const constructorName = client.constructor?.name;
		if (constructorName && !constructorName.includes("Object")) {
			return constructorName.toLowerCase().replace("client", "");
		}

		// Fallback: Generate a unique identifier
		return `client_${Date.now()}`;
	}

	if (character.plugins?.length > 0) {
		for (const plugin of character.plugins) {
			if (plugin.clients) {
				for (const client of plugin.clients) {
					const startedClient = await client.start(runtime);
					const clientType = determineClientType(client);
					elizaLogger.debug(`Initializing client of type: ${clientType}`);
					clients[clientType] = startedClient;
				}
			}
		}
	}

	return clients;
}

function getSecret(character: Character, secret: string) {
	return character.settings?.secrets?.[secret] || process.env[secret];
}

export async function createAgent(
	character: Character,
	db: IDatabaseAdapter,
	cache: ICacheManager,
	token: string,
): Promise<AgentRuntime> {
	elizaLogger.log(`Creating runtime for character ${character.name}`);

	const runtime = new AgentRuntime({
		...(process.env.FULL_CONTEXT_MODE === "true" && {
			conversationLength: 999999,
		}),
		databaseAdapter: db,
		token,
		modelProvider: character.modelProvider,
		evaluators: [],
		character,
		// character.plugins are handled when clients are added
		plugins: [
<<<<<<< HEAD
			// getSecret(character, "MARGIN_SHORT_TRADING_ENABLED") === "true"
			// 	? synfuturesPlugin
			// 	: null,
			// getSecret(character, "COINBASE_COMMERCE_KEY")
			// 	? coinbaseCommercePlugin
			// 	: null,
			nebyPlugin,
			// ...(getSecret(character, "COINBASE_API_KEY") &&
			// getSecret(character, "COINBASE_PRIVATE_KEY")
			// 	? [
			// 			...(getSecret(
			// 				character,
			// 				"COINBASE_MASS_PAYMENTS_PAYMENT_ENABLED",
			// 			) === "true"
			// 				? [coinbaseMassPaymentsPlugin]
			// 				: []),
			// 			...(getSecret(character, "COINBASE_TRADE_PLUGIN_ENABLED") === "true"
			// 				? [tradePlugin]
			// 				: []),
			// 			...(getSecret(
			// 				character,
			// 				"COINBASE_TOKEN_CONTRACT_PLUGIN_ENABLED",
			// 			) === "true"
			// 				? [tokenContractPlugin]
			// 				: []),
			// 			...(getSecret(
			// 				character,
			// 				"COINBASE_ADVANCED_TRADE_PLUGIN_ENABLED",
			// 			) === "true"
			// 				? [advancedTradePlugin]
			// 				: []),
			// 		]
			// 	: []),
			// getSecret(character, "COINBASE_API_KEY") &&
			// getSecret(character, "COINBASE_PRIVATE_KEY") &&
			// getSecret(character, "COINBASE_NOTIFICATION_URI")
			// 	? webhookPlugin
			// 	: null,
			// ...(getSecret(character, "GITHUB_PLUGIN_ENABLED") === "true" &&
			// getSecret(character, "GITHUB_API_TOKEN")
			// 	? [
			// 			githubInitializePlugin,
			// 			githubCreateCommitPlugin,
			// 			githubCreatePullRequestPlugin,
			// 			githubCreateMemorizeFromFilesPlugin,
			// 			githubCreateIssuePlugin,
			// 			githubModifyIssuePlugin,
			// 			githubIdeationPlugin,
			// 			githubInteractWithIssuePlugin,
			// 			githubInteractWithPRPlugin,
			// 			githubOrchestratePlugin,
			// 		]
			// 	: []),
=======
			getSecret(character, "MARGIN_SHORT_TRADING_ENABLED") === "true"
				? synfuturesPlugin
				: null,
			getSecret(character, "BITPROTOCOL_ENABLED") === "true"
				? bitProtocolPlugin
				: null,
			getSecret(character, "COINBASE_COMMERCE_KEY")
				? coinbaseCommercePlugin
				: null,
			accumulatedFinancePlugin,
			...(getSecret(character, "COINBASE_API_KEY") &&
			getSecret(character, "COINBASE_PRIVATE_KEY")
				? [
						...(getSecret(
							character,
							"COINBASE_MASS_PAYMENTS_PAYMENT_ENABLED",
						) === "true"
							? [coinbaseMassPaymentsPlugin]
							: []),
						...(getSecret(character, "COINBASE_TRADE_PLUGIN_ENABLED") === "true"
							? [tradePlugin]
							: []),
						...(getSecret(
							character,
							"COINBASE_TOKEN_CONTRACT_PLUGIN_ENABLED",
						) === "true"
							? [tokenContractPlugin]
							: []),
						...(getSecret(
							character,
							"COINBASE_ADVANCED_TRADE_PLUGIN_ENABLED",
						) === "true"
							? [advancedTradePlugin]
							: []),
					]
				: []),
			getSecret(character, "COINBASE_API_KEY") &&
			getSecret(character, "COINBASE_PRIVATE_KEY") &&
			getSecret(character, "COINBASE_NOTIFICATION_URI")
				? webhookPlugin
				: null,
			...(getSecret(character, "GITHUB_PLUGIN_ENABLED") === "true" &&
			getSecret(character, "GITHUB_API_TOKEN")
				? [
						githubInitializePlugin,
						githubCreateCommitPlugin,
						githubCreatePullRequestPlugin,
						githubCreateMemorizeFromFilesPlugin,
						githubCreateIssuePlugin,
						githubModifyIssuePlugin,
						githubIdeationPlugin,
						githubInteractWithIssuePlugin,
						githubInteractWithPRPlugin,
						githubOrchestratePlugin,
					]
				: []),
			...(getSecret(character, "ROFL_PLUGIN_ENABLED") === "true"
				? [roflPlugin]
				: []),
>>>>>>> f74ea954
		]
			.flat()
			.filter(Boolean),
		providers: [],
		managers: [],
		cacheManager: cache,
		fetch: logFetch,
	});

	if (process.env.INSTRUMENTATION_ENABLED === "true") {
		// Set up automatic instrumentation for all agents
		const runtimeInstrumentation = getRuntimeInstrumentation();

		// This will attach to evaluate and other methods to automatically instrument
		// biome-ignore lint/suspicious/noExplicitAny: <explanation>
		runtimeInstrumentation.attachToRuntime(runtime as any);
		elizaLogger.info(
			`🔄 Instrumentation attached to runtime for agent ${runtime.agentId}`,
		);
	}

	return runtime;
}

function initializeDbCache(character: Character, db: IDatabaseCacheAdapter) {
	if (!character?.id) {
		throw new Error(
			"initializeFsCache requires id to be set in character definition",
		);
	}
	const cache = new CacheManager(new DbCacheAdapter(db, character.id));
	return cache;
}

async function startAgent(
	character: Character,
	directClient: DirectClient,
): Promise<AgentRuntime> {
	let db: IDatabaseAdapter & IDatabaseCacheAdapter;
	try {
		character.id ??= stringToUuid(character.name);
		character.username ??= character.name;

		const token = getTokenForProvider(character.modelProvider, character);
		const dataDir = path.join(__dirname, "../data");

		if (!fs.existsSync(dataDir)) {
			fs.mkdirSync(dataDir, { recursive: true });
		}

		db = initializeDatabase(dataDir) as IDatabaseAdapter &
			IDatabaseCacheAdapter;

		await db.init();

		const cache = initializeDbCache(character, db);

		const runtime: AgentRuntime = await createAgent(
			character,
			db,
			cache,
			token,
		);

		// start services/plugins/process knowledge
		await runtime.initialize();

		// start assigned clients
		runtime.clients = await initializeClients(character, runtime);

		// add to container
		directClient.registerAgent(runtime);

		// report to console
		elizaLogger.debug(`Started ${character.name} as ${runtime.agentId}`);

		const _startTime = Date.now();

		try {
			// Trigger evaluate immediately after initialization to ensure tracing is working
			const message = {
				content: { text: `Agent started: ${character.name}` },
				id: runtime.agentId,
				userId: runtime.agentId,
				roomId: runtime.agentId,
				agentId: runtime.agentId,
				createdAt: Date.now(),
			};

			// Create a minimal state
			const state = {
				agentId: runtime.agentId,
				agentName: character.name,
			};

			// Call evaluate to trigger instrumentation
			runtime.evaluate(message, state as State).catch((err) => {
				elizaLogger.error(`Error evaluating agent start: ${err.message}`);
			});
		} catch (error) {
			elizaLogger.error(
				`Error during agent start instrumentation: ${error.message}`,
			);
		}

		return runtime;
	} catch (error) {
		elizaLogger.error(
			`Error starting agent for character ${character.name}:`,
			error,
		);
		elizaLogger.error(error);
		if (db) {
			await db.close();
		}
		throw error;
	}
}

const checkPortAvailable = (port: number): Promise<boolean> => {
	return new Promise((resolve) => {
		const server = net.createServer();

		server.once("error", (err: NodeJS.ErrnoException) => {
			if (err.code === "EADDRINUSE") {
				resolve(false);
			}
		});

		server.once("listening", () => {
			server.close();
			resolve(true);
		});

		server.listen(port);
	});
};

const hasValidRemoteUrls = () =>
	process.env.REMOTE_CHARACTER_URLS &&
	process.env.REMOTE_CHARACTER_URLS !== "" &&
	process.env.REMOTE_CHARACTER_URLS.startsWith("http");

const startAgents = async () => {
	const directClient = new DirectClient();
	let serverPort = Number.parseInt(settings.SERVER_PORT || "3000");
	const args = parseArguments();
	const charactersArg =
		args.characters ||
		args.character ||
		process.env.CHARACTERS ||
		process.env.CHARACTER;
	let characters = [defaultCharacter];

	if (charactersArg || hasValidRemoteUrls()) {
		characters = await loadCharacters(charactersArg);
	}

	// Normalize characters for injectable plugins
	characters = await Promise.all(characters.map(normalizeCharacter));

	try {
		for (const character of characters) {
			await startAgent(character, directClient);
		}
	} catch (error) {
		elizaLogger.error("Error starting agents:", error);
	}

	// Find available port
	while (!(await checkPortAvailable(serverPort))) {
		elizaLogger.warn(`Port ${serverPort} is in use, trying ${serverPort + 1}`);
		serverPort++;
	}

	// upload some agent functionality into directClient
	directClient.startAgent = startAgent;
	directClient.loadCharacterTryPath = loadCharacterTryPath;
	directClient.jsonToCharacter = jsonToCharacter;

	let runtimeInstrumentation: RuntimeInstrumentation;
	if (process.env.INSTRUMENTATION_ENABLED === "true") {
		// Make sure Runtime Instrumentation is exposed to DirectClient
		runtimeInstrumentation = getRuntimeInstrumentation();
		directClient.instrumentationAttached = false;
	}

	// Add a method to DirectClient to ensure instrumentation is set up properly
	const originalRegisterAgent = directClient.registerAgent.bind(directClient);
	directClient.registerAgent = (runtime: AgentRuntime) => {
		// Call the original method
		originalRegisterAgent(runtime);

		// Ensure the runtime is instrumented
		if (
			process.env.INSTRUMENTATION_ENABLED === "true" &&
			!directClient.instrumentationAttached
		) {
			try {
				// Attach the instrumentation wrapper to all POST request handlers
				// Apply to each route handler that processes messages
				elizaLogger.info(
					`🔌 Attaching instrumentation to DirectClient routes for agent ${runtime.agentId}`,
				);
				// biome-ignore lint/suspicious/noExplicitAny: <explanation>
				runtimeInstrumentation.attachToRuntime(runtime as any);
				directClient.instrumentationAttached = true;
			} catch (error) {
				elizaLogger.error(
					`❌ Failed to attach instrumentation to DirectClient: ${error}`,
				);
			}
		}
	};

	directClient.start(serverPort);

	if (serverPort !== Number.parseInt(settings.SERVER_PORT || "3000")) {
		elizaLogger.log(`Server started on alternate port ${serverPort}`);
	}

	elizaLogger.log(
		"Run `pnpm start:client` to start the client and visit the outputted URL (http://localhost:5173) to chat with your agents. When running multiple agents, use client with different port `SERVER_PORT=3001 pnpm start:client`",
	);
};

startAgents().catch((error) => {
	elizaLogger.error("Unhandled error in startAgents:", error);
	process.exit(1);
});

// Prevent unhandled exceptions from crashing the process if desired
if (
	process.env.PREVENT_UNHANDLED_EXIT &&
	parseBooleanFromText(process.env.PREVENT_UNHANDLED_EXIT)
) {
	// Handle uncaught exceptions to prevent the process from crashing
	process.on("uncaughtException", (err) => {
		console.error("uncaughtException", err);
	});

	// Handle unhandled rejections to prevent the process from crashing
	process.on("unhandledRejection", (err) => {
		console.error("unhandledRejection", err);
	});
}

// Initialize the runtime instrumentation at the module level
let runtimeInstrumentation: RuntimeInstrumentation;
if (process.env.INSTRUMENTATION_ENABLED === "true") {
	runtimeInstrumentation = getRuntimeInstrumentation();
}

// Export the instrumentation for direct access if needed
export { runtimeInstrumentation };<|MERGE_RESOLUTION|>--- conflicted
+++ resolved
@@ -562,61 +562,6 @@
 		character,
 		// character.plugins are handled when clients are added
 		plugins: [
-<<<<<<< HEAD
-			// getSecret(character, "MARGIN_SHORT_TRADING_ENABLED") === "true"
-			// 	? synfuturesPlugin
-			// 	: null,
-			// getSecret(character, "COINBASE_COMMERCE_KEY")
-			// 	? coinbaseCommercePlugin
-			// 	: null,
-			nebyPlugin,
-			// ...(getSecret(character, "COINBASE_API_KEY") &&
-			// getSecret(character, "COINBASE_PRIVATE_KEY")
-			// 	? [
-			// 			...(getSecret(
-			// 				character,
-			// 				"COINBASE_MASS_PAYMENTS_PAYMENT_ENABLED",
-			// 			) === "true"
-			// 				? [coinbaseMassPaymentsPlugin]
-			// 				: []),
-			// 			...(getSecret(character, "COINBASE_TRADE_PLUGIN_ENABLED") === "true"
-			// 				? [tradePlugin]
-			// 				: []),
-			// 			...(getSecret(
-			// 				character,
-			// 				"COINBASE_TOKEN_CONTRACT_PLUGIN_ENABLED",
-			// 			) === "true"
-			// 				? [tokenContractPlugin]
-			// 				: []),
-			// 			...(getSecret(
-			// 				character,
-			// 				"COINBASE_ADVANCED_TRADE_PLUGIN_ENABLED",
-			// 			) === "true"
-			// 				? [advancedTradePlugin]
-			// 				: []),
-			// 		]
-			// 	: []),
-			// getSecret(character, "COINBASE_API_KEY") &&
-			// getSecret(character, "COINBASE_PRIVATE_KEY") &&
-			// getSecret(character, "COINBASE_NOTIFICATION_URI")
-			// 	? webhookPlugin
-			// 	: null,
-			// ...(getSecret(character, "GITHUB_PLUGIN_ENABLED") === "true" &&
-			// getSecret(character, "GITHUB_API_TOKEN")
-			// 	? [
-			// 			githubInitializePlugin,
-			// 			githubCreateCommitPlugin,
-			// 			githubCreatePullRequestPlugin,
-			// 			githubCreateMemorizeFromFilesPlugin,
-			// 			githubCreateIssuePlugin,
-			// 			githubModifyIssuePlugin,
-			// 			githubIdeationPlugin,
-			// 			githubInteractWithIssuePlugin,
-			// 			githubInteractWithPRPlugin,
-			// 			githubOrchestratePlugin,
-			// 		]
-			// 	: []),
-=======
 			getSecret(character, "MARGIN_SHORT_TRADING_ENABLED") === "true"
 				? synfuturesPlugin
 				: null,
@@ -627,6 +572,7 @@
 				? coinbaseCommercePlugin
 				: null,
 			accumulatedFinancePlugin,
+      nebyPlugin, 
 			...(getSecret(character, "COINBASE_API_KEY") &&
 			getSecret(character, "COINBASE_PRIVATE_KEY")
 				? [
@@ -676,7 +622,6 @@
 			...(getSecret(character, "ROFL_PLUGIN_ENABLED") === "true"
 				? [roflPlugin]
 				: []),
->>>>>>> f74ea954
 		]
 			.flat()
 			.filter(Boolean),
