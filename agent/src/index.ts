import "./config.ts"; // Add this line first

import fs from "node:fs";
import net from "node:net";
import path from "node:path";
import { fileURLToPath } from "node:url";
import { SqliteDatabaseAdapter } from "@elizaos/adapter-sqlite";
import { AutoClientInterface } from "@elizaos/client-auto";
import { TelegramClientInterface } from "@elizaos/client-telegram";
import { TwitterClientInterface } from "@elizaos/client-twitter";
import {
	AgentRuntime,
	CharacterSchema as BaseCharacterSchema,
	CacheManager,
	type Character,
	type Client,
	DbCacheAdapter,
	type IAgentRuntime,
	type ICacheManager,
	type IDatabaseAdapter,
	type IDatabaseCacheAdapter,
	ModelProviderName,
	type State,
	defaultCharacter,
	elizaLogger,
	parseBooleanFromText,
	settings,
	stringToUuid,
} from "@elizaos/core";
import { normalizeCharacter } from "@elizaos/plugin-di";
import { CoinbaseClientInterface } from "@realityspiral/client-coinbase";
import { DirectClient } from "@realityspiral/client-direct";
import { GitHubClientInterface } from "@realityspiral/client-github";
import { accumulatedFinancePlugin } from "@realityspiral/plugin-accumulated-finance";
import { bitProtocolPlugin } from "@realityspiral/plugin-bitprotocol";
import {
	advancedTradePlugin,
	coinbaseCommercePlugin,
	coinbaseMassPaymentsPlugin,
	tokenContractPlugin,
	tradePlugin,
	webhookPlugin,
} from "@realityspiral/plugin-coinbase";
import {
	githubCreateCommitPlugin,
	githubCreateIssuePlugin,
	githubCreateMemorizeFromFilesPlugin,
	githubCreatePullRequestPlugin,
	githubIdeationPlugin,
	githubInitializePlugin,
	githubInteractWithIssuePlugin,
	githubInteractWithPRPlugin,
	githubModifyIssuePlugin,
	githubOrchestratePlugin,
} from "@realityspiral/plugin-github";
import {
	type RuntimeInstrumentation,
	getRuntimeInstrumentation,
} from "@realityspiral/plugin-instrumentation";
import { nebyPlugin } from "@realityspiral/plugin-neby";
import { roflPlugin } from "@realityspiral/plugin-rofl";
import synfuturesPlugin from "@realityspiral/plugin-synfutures";
import Database from "better-sqlite3";
import yargs from "yargs";
import { z } from "zod";
import { nebyPlugin } from "@realityspiral/plugin-neby";

const __filename = fileURLToPath(import.meta.url); // get the resolved path to the file
const __dirname = path.dirname(__filename); // get the name of the directory

// biome-ignore lint/suspicious/noExplicitAny: <explanation>
const logFetch = async (url: string, options: any) => {
	elizaLogger.debug(`Fetching ${url}`);
	// Disabled to avoid disclosure of sensitive information such as API keys
	// elizaLogger.debug(JSON.stringify(options, null, 2));
	return fetch(url, options);
};

export function parseArguments(): {
	character?: string;
	characters?: string;
} {
	try {
		return yargs(process.argv.slice(3))
			.option("character", {
				type: "string",
				description: "Path to the character JSON file",
			})
			.option("characters", {
				type: "string",
				description: "Comma separated list of paths to character JSON files",
			})
			.parseSync();
	} catch (error) {
		elizaLogger.error("Error parsing arguments:", error);
		return {};
	}
}

function tryLoadFile(filePath: string): string | null {
	try {
		return fs.readFileSync(filePath, "utf8");
	} catch (_e) {
		return null;
	}
}
function mergeCharacters(base: Character, child: Character): Character {
	// biome-ignore lint/suspicious/noExplicitAny: <explanation>
	const mergeObjects = (baseObj: any, childObj: any) => {
		// biome-ignore lint/suspicious/noExplicitAny: <explanation>
		const result: any = {};
		const keys = new Set([
			...Object.keys(baseObj || {}),
			...Object.keys(childObj || {}),
		]);
		// biome-ignore lint/complexity/noForEach: <explanation>
		keys.forEach((key) => {
			if (
				typeof baseObj[key] === "object" &&
				typeof childObj[key] === "object" &&
				!Array.isArray(baseObj[key]) &&
				!Array.isArray(childObj[key])
			) {
				result[key] = mergeObjects(baseObj[key], childObj[key]);
			} else if (Array.isArray(baseObj[key]) || Array.isArray(childObj[key])) {
				result[key] = [...(baseObj[key] || []), ...(childObj[key] || [])];
			} else {
				result[key] =
					childObj[key] !== undefined ? childObj[key] : baseObj[key];
			}
		});
		return result;
	};
	return mergeObjects(base, child);
}

async function loadCharactersFromUrl(url: string): Promise<Character[]> {
	try {
		const response = await fetch(url);
		const responseJson = await response.json();

		let characters: Character[] = [];
		if (Array.isArray(responseJson)) {
			characters = await Promise.all(
				responseJson.map((character) => jsonToCharacter(url, character)),
			);
		} else {
			const character = await jsonToCharacter(url, responseJson);
			characters.push(character);
		}
		return characters;
	} catch (e) {
		elizaLogger.error(`Error loading character(s) from ${url}: ${e}`);
		process.exit(1);
	}
}

export enum Clients {
	AUTO = "auto",
	DIRECT = "direct",
	TWITTER = "twitter",
	COINBASE = "coinbase",
	GITHUB = "github",
	TELEGRAM = "telegram",
}

export const CharacterSchema = BaseCharacterSchema.extend({
	clients: z.array(z.nativeEnum(Clients)).optional(),
});

export type CharacterConfig = z.infer<typeof CharacterSchema>;

export function validateCharacterConfig(json: unknown): CharacterConfig {
	try {
		return CharacterSchema.parse(json);
	} catch (error) {
		if (error instanceof z.ZodError) {
			const groupedErrors = error.errors.reduce(
				(acc, err) => {
					const path = err.path.join(".");
					if (!acc[path]) {
						acc[path] = [];
					}
					acc[path].push(err.message);
					return acc;
				},
				{} as Record<string, string[]>,
			);

			// biome-ignore lint/complexity/noForEach: <explanation>
			Object.entries(groupedErrors).forEach(([field, messages]) => {
				elizaLogger.error(
					`Validation errors in ${field}: ${messages.join(" - ")}`,
				);
			});

			throw new Error(
				"Character configuration validation failed. Check logs for details.",
			);
		}
		throw error;
	}
}

async function jsonToCharacter(
	filePath: string,
	// biome-ignore lint/suspicious/noExplicitAny: <explanation>
	character: any,
): Promise<Character> {
	validateCharacterConfig(character);

	// .id isn't really valid
	const characterId = character.id || character.name;
	const characterPrefix = `CHARACTER.${characterId
		.toUpperCase()
		.replace(/ /g, "_")}.`;
	const characterSettings = Object.entries(process.env)
		.filter(([key]) => key.startsWith(characterPrefix))
		.reduce((settings, [key, value]) => {
			const settingKey = key.slice(characterPrefix.length);
			// biome-ignore lint/performance/noAccumulatingSpread: <explanation>
			return { ...settings, [settingKey]: value };
		}, {});
	if (Object.keys(characterSettings).length > 0) {
		character.settings = character.settings || {};
		character.settings.secrets = {
			...characterSettings,
			...character.settings.secrets,
		};
	}
	// Handle plugins
	character.plugins = await handlePluginImporting(character.plugins);
	if (character.extends) {
		elizaLogger.info(
			`Merging  ${character.name} character with parent characters`,
		);
		for (const extendPath of character.extends) {
			const baseCharacter = await loadCharacter(
				path.resolve(path.dirname(filePath), extendPath),
			);
			// biome-ignore lint/style/noParameterAssign: <explanation>
			character = mergeCharacters(baseCharacter, character);
			elizaLogger.info(`Merged ${character.name} with ${baseCharacter.name}`);
		}
	}
	return character;
}

async function loadCharacter(filePath: string): Promise<Character> {
	const content = tryLoadFile(filePath);
	if (!content) {
		throw new Error(`Character file not found: ${filePath}`);
	}
	const character = JSON.parse(content);
	return jsonToCharacter(filePath, character);
}

async function loadCharacterTryPath(characterPath: string): Promise<Character> {
	let content: string | null = null;
	let resolvedPath = "";

	// Try different path resolutions in order
	const pathsToTry = [
		characterPath, // exact path as specified
		path.resolve(process.cwd(), characterPath), // relative to cwd
		path.resolve(process.cwd(), "agent", characterPath), // Add this
		path.resolve(__dirname, characterPath), // relative to current script
		path.resolve(__dirname, "characters", path.basename(characterPath)), // relative to agent/characters
		path.resolve(__dirname, "../characters", path.basename(characterPath)), // relative to characters dir from agent
		path.resolve(__dirname, "../../characters", path.basename(characterPath)), // relative to project root characters dir
	];

	elizaLogger.info(
		"Trying paths:",
		pathsToTry.map((p) => ({
			path: p,
			exists: fs.existsSync(p),
		})),
	);

	for (const tryPath of pathsToTry) {
		content = tryLoadFile(tryPath);
		if (content !== null) {
			resolvedPath = tryPath;
			break;
		}
	}

	if (content === null) {
		elizaLogger.error(
			`Error loading character from ${characterPath}: File not found in any of the expected locations`,
		);
		elizaLogger.error("Tried the following paths:");
		// biome-ignore lint/complexity/noForEach: <explanation>
		pathsToTry.forEach((p) => elizaLogger.error(` - ${p}`));
		throw new Error(
			`Error loading character from ${characterPath}: File not found in any of the expected locations`,
		);
	}
	try {
		const character: Character = await loadCharacter(resolvedPath);
		elizaLogger.info(`Successfully loaded character from: ${resolvedPath}`);
		return character;
	} catch (e) {
		elizaLogger.error(`Error parsing character from ${resolvedPath}: ${e}`);
		throw new Error(`Error parsing character from ${resolvedPath}: ${e}`);
	}
}

function commaSeparatedStringToArray(commaSeparated: string): string[] {
	return commaSeparated?.split(",").map((value) => value.trim());
}

async function readCharactersFromStorage(
	characterPaths: string[],
): Promise<string[]> {
	try {
		const uploadDir = path.join(process.cwd(), "data", "characters");
		await fs.promises.mkdir(uploadDir, { recursive: true });
		const fileNames = await fs.promises.readdir(uploadDir);
		// biome-ignore lint/complexity/noForEach: <explanation>
		fileNames.forEach((fileName) => {
			characterPaths.push(path.join(uploadDir, fileName));
		});
	} catch (err) {
		elizaLogger.error(`Error reading directory: ${err.message}`);
	}

	return characterPaths;
}

export async function loadCharacters(
	charactersArg: string,
): Promise<Character[]> {
	let characterPaths = commaSeparatedStringToArray(charactersArg);

	if (process.env.USE_CHARACTER_STORAGE === "true") {
		characterPaths = await readCharactersFromStorage(characterPaths);
	}

	const loadedCharacters: Character[] = [];

	if (characterPaths?.length > 0) {
		for (const characterPath of characterPaths) {
			try {
				const character: Character = await loadCharacterTryPath(characterPath);
				loadedCharacters.push(character);
			} catch (_e) {
				process.exit(1);
			}
		}
	}

	if (hasValidRemoteUrls()) {
		elizaLogger.info("Loading characters from remote URLs");
		const characterUrls = commaSeparatedStringToArray(
			process.env.REMOTE_CHARACTER_URLS,
		);
		for (const characterUrl of characterUrls) {
			const characters = await loadCharactersFromUrl(characterUrl);
			loadedCharacters.push(...characters);
		}
	}

	if (loadedCharacters.length === 0) {
		elizaLogger.info("No characters found, using default character");
		loadedCharacters.push(defaultCharacter);
	}

	return loadedCharacters;
}

async function handlePluginImporting(plugins: string[]) {
	if (plugins.length > 0) {
		elizaLogger.info("Plugins are: ", plugins);
		const importedPlugins = await Promise.all(
			plugins.map(async (plugin) => {
				try {
					elizaLogger.debug(`Attempting to import plugin: ${plugin}`);
					const importedPlugin = await import(plugin);

					// Log the imported plugin structure to help debug
					elizaLogger.debug(
						`Plugin import succeeded. Keys available: ${Object.keys(importedPlugin)}`,
					);

					const functionName = `${plugin
						.replace("@realityspiral/plugin-", "")
						.replace(/-./g, (x) => x[1].toUpperCase())}Plugin`; // Assumes plugin function is camelCased with Plugin suffix

					elizaLogger.debug(`Looking for plugin function: ${functionName}`);

					if (importedPlugin.default) {
						// Check if the expected function exists
						elizaLogger.debug(`Using default export for plugin: ${plugin}`);
					} else if (importedPlugin[functionName]) {
						elizaLogger.debug(
							`Using named export '${functionName}' for plugin: ${plugin}`,
						);
					} else {
						elizaLogger.error(
							`Neither default export nor '${functionName}' found in plugin: ${plugin}`,
						);
						elizaLogger.error(
							`Available exports: ${Object.keys(importedPlugin)}`,
						);
					}

					return importedPlugin.default || importedPlugin[functionName];
				} catch (importError) {
					elizaLogger.error(`Failed to import plugin: ${plugin}`, importError);
					return []; // Return null for failed imports
				}
			}),
		);
		return importedPlugins;
	}
	return [];
}

export function getTokenForProvider(
	provider: ModelProviderName,
	character: Character,
): string | undefined {
	switch (provider) {
		case ModelProviderName.OPENAI:
			return (
				character.settings?.secrets?.OPENAI_API_KEY || settings.OPENAI_API_KEY
			);
		default: {
			const errorMessage = `Failed to get token - unsupported model provider: ${provider}`;
			elizaLogger.error(errorMessage);
			throw new Error(errorMessage);
		}
	}
}

function initializeDatabase(dataDir: string) {
	const filePath =
		process.env.SQLITE_FILE ?? path.resolve(dataDir, "db.sqlite");
	elizaLogger.info(`Initializing SQLite database at ${filePath}...`);
	const db = new SqliteDatabaseAdapter(new Database(filePath));

	// Test the connection
	db.init()
		.then(() => {
			elizaLogger.success("Successfully connected to SQLite database");
		})
		.catch((error) => {
			elizaLogger.error("Failed to connect to SQLite:", error);
		});

	return db;
}

// also adds plugins from character file into the runtime
export async function initializeClients(
	character: Character,
	runtime: IAgentRuntime,
) {
	// each client can only register once
	// and if we want two we can explicitly support it
	// biome-ignore lint/suspicious/noExplicitAny: <explanation>
	const clients: Record<string, any> = {};
	const clientTypes: string[] =
		character.clients?.map((str) => str.toLowerCase()) || [];
	elizaLogger.log("initializeClients", clientTypes, "for", character.name);

	// Start Auto Client if "auto" detected as a configured client
	if (clientTypes.includes(Clients.AUTO)) {
		const autoClient = await AutoClientInterface.start(runtime);
		if (autoClient) clients.auto = autoClient;
	}

	if (
		clientTypes.includes(Clients.TWITTER) &&
		getSecret(character, "TWITTER_CLIENT_DISABLED") !== "true"
	) {
		const twitterClient = await TwitterClientInterface.start(runtime);
		if (twitterClient) {
			clients.twitter = twitterClient;
		}
	}

	if (
		clientTypes.includes(Clients.COINBASE) &&
		getSecret(character, "COINBASE_CLIENT_DISABLED") !== "true"
	) {
		const coinbaseClient = await CoinbaseClientInterface.start(runtime);
		if (coinbaseClient) clients.coinbase = coinbaseClient;
	}

	if (
		clientTypes.includes(Clients.GITHUB) &&
		getSecret(character, "GITHUB_CLIENT_DISABLED") !== "true"
	) {
		const githubClient = await GitHubClientInterface.start(runtime);
		if (githubClient) clients.github = githubClient;
	}

	if (
		clientTypes.includes(Clients.TELEGRAM) &&
		getSecret(character, "TELEGRAM_CLIENT_DISABLED") !== "true"
	) {
		const telegramClient = await TelegramClientInterface.start(runtime);
		if (telegramClient) clients.telegram = telegramClient;
	}
	elizaLogger.log("client keys", Object.keys(clients));

	function determineClientType(client: Client): string {
		// Check if client has a direct type identifier
		if ("type" in client) {
			// biome-ignore lint/suspicious/noExplicitAny: <explanation>
			return (client as any).type;
		}

		// Check constructor name
		const constructorName = client.constructor?.name;
		if (constructorName && !constructorName.includes("Object")) {
			return constructorName.toLowerCase().replace("client", "");
		}

		// Fallback: Generate a unique identifier
		return `client_${Date.now()}`;
	}

	if (character.plugins?.length > 0) {
		for (const plugin of character.plugins) {
			if (plugin.clients) {
				for (const client of plugin.clients) {
					const startedClient = await client.start(runtime);
					const clientType = determineClientType(client);
					elizaLogger.debug(`Initializing client of type: ${clientType}`);
					clients[clientType] = startedClient;
				}
			}
		}
	}

	return clients;
}

function getSecret(character: Character, secret: string) {
	return character.settings?.secrets?.[secret] || process.env[secret];
}

export async function createAgent(
	character: Character,
	db: IDatabaseAdapter,
	cache: ICacheManager,
	token: string,
): Promise<AgentRuntime> {
	elizaLogger.log(`Creating runtime for character ${character.name}`);

	const runtime = new AgentRuntime({
		...(process.env.FULL_CONTEXT_MODE === "true" && {
			conversationLength: 999999,
		}),
		databaseAdapter: db,
		token,
		modelProvider: character.modelProvider,
		evaluators: [],
		character,
		// character.plugins are handled when clients are added
		plugins: [
			getSecret(character, "MARGIN_SHORT_TRADING_ENABLED") === "true"
				? synfuturesPlugin
				: null,
			getSecret(character, "BITPROTOCOL_ENABLED") === "true"
				? bitProtocolPlugin
				: null,
			getSecret(character, "COINBASE_COMMERCE_KEY")
				? coinbaseCommercePlugin
				: null,
			accumulatedFinancePlugin,
<<<<<<< HEAD
			nebyPlugin,
=======
      nebyPlugin, 
>>>>>>> 39d6d1a6
			...(getSecret(character, "COINBASE_API_KEY") &&
			getSecret(character, "COINBASE_PRIVATE_KEY")
				? [
						...(getSecret(
							character,
							"COINBASE_MASS_PAYMENTS_PAYMENT_ENABLED",
						) === "true"
							? [coinbaseMassPaymentsPlugin]
							: []),
						...(getSecret(character, "COINBASE_TRADE_PLUGIN_ENABLED") === "true"
							? [tradePlugin]
							: []),
						...(getSecret(
							character,
							"COINBASE_TOKEN_CONTRACT_PLUGIN_ENABLED",
						) === "true"
							? [tokenContractPlugin]
							: []),
						...(getSecret(
							character,
							"COINBASE_ADVANCED_TRADE_PLUGIN_ENABLED",
						) === "true"
							? [advancedTradePlugin]
							: []),
					]
				: []),
			getSecret(character, "COINBASE_API_KEY") &&
			getSecret(character, "COINBASE_PRIVATE_KEY") &&
			getSecret(character, "COINBASE_NOTIFICATION_URI")
				? webhookPlugin
				: null,
			...(getSecret(character, "GITHUB_PLUGIN_ENABLED") === "true" &&
			getSecret(character, "GITHUB_API_TOKEN")
				? [
						githubInitializePlugin,
						githubCreateCommitPlugin,
						githubCreatePullRequestPlugin,
						githubCreateMemorizeFromFilesPlugin,
						githubCreateIssuePlugin,
						githubModifyIssuePlugin,
						githubIdeationPlugin,
						githubInteractWithIssuePlugin,
						githubInteractWithPRPlugin,
						githubOrchestratePlugin,
					]
				: []),
			...(getSecret(character, "ROFL_PLUGIN_ENABLED") === "true"
				? [roflPlugin]
				: []),
		]
			.flat()
			.filter(Boolean),
		providers: [],
		managers: [],
		cacheManager: cache,
		fetch: logFetch,
	});

	if (process.env.INSTRUMENTATION_ENABLED === "true") {
		// Set up automatic instrumentation for all agents
		const runtimeInstrumentation = getRuntimeInstrumentation();

		// This will attach to evaluate and other methods to automatically instrument
		// biome-ignore lint/suspicious/noExplicitAny: <explanation>
		runtimeInstrumentation.attachToRuntime(runtime as any);
		elizaLogger.info(
			`🔄 Instrumentation attached to runtime for agent ${runtime.agentId}`,
		);
	}

	return runtime;
}

function initializeDbCache(character: Character, db: IDatabaseCacheAdapter) {
	if (!character?.id) {
		throw new Error(
			"initializeFsCache requires id to be set in character definition",
		);
	}
	const cache = new CacheManager(new DbCacheAdapter(db, character.id));
	return cache;
}

async function startAgent(
	character: Character,
	directClient: DirectClient,
): Promise<AgentRuntime> {
	let db: IDatabaseAdapter & IDatabaseCacheAdapter;
	try {
		character.id ??= stringToUuid(character.name);
		character.username ??= character.name;

		const token = getTokenForProvider(character.modelProvider, character);
		const dataDir = path.join(__dirname, "../data");

		if (!fs.existsSync(dataDir)) {
			fs.mkdirSync(dataDir, { recursive: true });
		}

		db = initializeDatabase(dataDir) as IDatabaseAdapter &
			IDatabaseCacheAdapter;

		await db.init();

		const cache = initializeDbCache(character, db);

		const runtime: AgentRuntime = await createAgent(
			character,
			db,
			cache,
			token,
		);

		// start services/plugins/process knowledge
		await runtime.initialize();

		// start assigned clients
		runtime.clients = await initializeClients(character, runtime);

		// add to container
		directClient.registerAgent(runtime);

		// report to console
		elizaLogger.debug(`Started ${character.name} as ${runtime.agentId}`);

		const _startTime = Date.now();

		try {
			// Trigger evaluate immediately after initialization to ensure tracing is working
			const message = {
				content: { text: `Agent started: ${character.name}` },
				id: runtime.agentId,
				userId: runtime.agentId,
				roomId: runtime.agentId,
				agentId: runtime.agentId,
				createdAt: Date.now(),
			};

			// Create a minimal state
			const state = {
				agentId: runtime.agentId,
				agentName: character.name,
			};

			// Call evaluate to trigger instrumentation
			runtime.evaluate(message, state as State).catch((err) => {
				elizaLogger.error(`Error evaluating agent start: ${err.message}`);
			});
		} catch (error) {
			elizaLogger.error(
				`Error during agent start instrumentation: ${error.message}`,
			);
		}

		return runtime;
	} catch (error) {
		elizaLogger.error(
			`Error starting agent for character ${character.name}:`,
			error,
		);
		elizaLogger.error(error);
		if (db) {
			await db.close();
		}
		throw error;
	}
}

const checkPortAvailable = (port: number): Promise<boolean> => {
	return new Promise((resolve) => {
		const server = net.createServer();

		server.once("error", (err: NodeJS.ErrnoException) => {
			if (err.code === "EADDRINUSE") {
				resolve(false);
			}
		});

		server.once("listening", () => {
			server.close();
			resolve(true);
		});

		server.listen(port);
	});
};

const hasValidRemoteUrls = () =>
	process.env.REMOTE_CHARACTER_URLS &&
	process.env.REMOTE_CHARACTER_URLS !== "" &&
	process.env.REMOTE_CHARACTER_URLS.startsWith("http");

const startAgents = async () => {
	const directClient = new DirectClient();
	let serverPort = Number.parseInt(settings.SERVER_PORT || "3000");
	const args = parseArguments();
	const charactersArg =
		args.characters ||
		args.character ||
		process.env.CHARACTERS ||
		process.env.CHARACTER;
	let characters = [defaultCharacter];

	if (charactersArg || hasValidRemoteUrls()) {
		characters = await loadCharacters(charactersArg);
	}

	// Normalize characters for injectable plugins
	characters = await Promise.all(characters.map(normalizeCharacter));

	try {
		for (const character of characters) {
			await startAgent(character, directClient);
		}
	} catch (error) {
		elizaLogger.error("Error starting agents:", error);
	}

	// Find available port
	while (!(await checkPortAvailable(serverPort))) {
		elizaLogger.warn(`Port ${serverPort} is in use, trying ${serverPort + 1}`);
		serverPort++;
	}

	// upload some agent functionality into directClient
	directClient.startAgent = startAgent;
	directClient.loadCharacterTryPath = loadCharacterTryPath;
	directClient.jsonToCharacter = jsonToCharacter;

	let runtimeInstrumentation: RuntimeInstrumentation;
	if (process.env.INSTRUMENTATION_ENABLED === "true") {
		// Make sure Runtime Instrumentation is exposed to DirectClient
		runtimeInstrumentation = getRuntimeInstrumentation();
		directClient.instrumentationAttached = false;
	}

	// Add a method to DirectClient to ensure instrumentation is set up properly
	const originalRegisterAgent = directClient.registerAgent.bind(directClient);
	directClient.registerAgent = (runtime: AgentRuntime) => {
		// Call the original method
		originalRegisterAgent(runtime);

		// Ensure the runtime is instrumented
		if (
			process.env.INSTRUMENTATION_ENABLED === "true" &&
			!directClient.instrumentationAttached
		) {
			try {
				// Attach the instrumentation wrapper to all POST request handlers
				// Apply to each route handler that processes messages
				elizaLogger.info(
					`🔌 Attaching instrumentation to DirectClient routes for agent ${runtime.agentId}`,
				);
				// biome-ignore lint/suspicious/noExplicitAny: <explanation>
				runtimeInstrumentation.attachToRuntime(runtime as any);
				directClient.instrumentationAttached = true;
			} catch (error) {
				elizaLogger.error(
					`❌ Failed to attach instrumentation to DirectClient: ${error}`,
				);
			}
		}
	};

	directClient.start(serverPort);

	if (serverPort !== Number.parseInt(settings.SERVER_PORT || "3000")) {
		elizaLogger.log(`Server started on alternate port ${serverPort}`);
	}

	elizaLogger.log(
		"Run `pnpm start:client` to start the client and visit the outputted URL (http://localhost:5173) to chat with your agents. When running multiple agents, use client with different port `SERVER_PORT=3001 pnpm start:client`",
	);
};

startAgents().catch((error) => {
	elizaLogger.error("Unhandled error in startAgents:", error);
	process.exit(1);
});

// Prevent unhandled exceptions from crashing the process if desired
if (
	process.env.PREVENT_UNHANDLED_EXIT &&
	parseBooleanFromText(process.env.PREVENT_UNHANDLED_EXIT)
) {
	// Handle uncaught exceptions to prevent the process from crashing
	process.on("uncaughtException", (err) => {
		console.error("uncaughtException", err);
	});

	// Handle unhandled rejections to prevent the process from crashing
	process.on("unhandledRejection", (err) => {
		console.error("unhandledRejection", err);
	});
}

// Initialize the runtime instrumentation at the module level
let runtimeInstrumentation: RuntimeInstrumentation;
if (process.env.INSTRUMENTATION_ENABLED === "true") {
	runtimeInstrumentation = getRuntimeInstrumentation();
}

// Export the instrumentation for direct access if needed
export { runtimeInstrumentation };<|MERGE_RESOLUTION|>--- conflicted
+++ resolved
@@ -573,11 +573,7 @@
 				? coinbaseCommercePlugin
 				: null,
 			accumulatedFinancePlugin,
-<<<<<<< HEAD
 			nebyPlugin,
-=======
-      nebyPlugin, 
->>>>>>> 39d6d1a6
 			...(getSecret(character, "COINBASE_API_KEY") &&
 			getSecret(character, "COINBASE_PRIVATE_KEY")
 				? [
