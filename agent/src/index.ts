--- conflicted
+++ resolved
@@ -51,13 +51,7 @@
 	githubModifyIssuePlugin,
 	githubOrchestratePlugin,
 } from "@realityspiral/plugin-github";
-<<<<<<< HEAD
 import synfuturesPlugin from "@realityspiral/plugin-synfutures";
-import Database from "better-sqlite3";
-import yargs from "yargs";
-import { z } from "zod";
-=======
->>>>>>> ec69583a
 import {
 	type RuntimeInstrumentation,
 	getRuntimeInstrumentation,
