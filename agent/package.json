{
    "name": "@ai16z/agent",
    "version": "0.1.5-alpha.3",
    "main": "src/index.ts",
    "type": "module",
    "scripts": {
        "start": "node --loader ts-node/esm src/index.ts",
        "dev": "node --loader ts-node/esm src/index.ts",
        "check-types": "tsc --noEmit"
    },
    "nodemonConfig": {
        "watch": [
            "src",
            "../core/dist"
        ],
        "ext": "ts,json",
        "exec": "node --enable-source-maps --loader ts-node/esm src/index.ts"
    },
    "dependencies": {
        "@ai16z/adapter-postgres": "workspace:*",
        "@ai16z/adapter-sqlite": "workspace:*",
        "@ai16z/client-auto": "workspace:*",
        "@ai16z/client-direct": "workspace:*",
        "@ai16z/client-discord": "workspace:*",
        "@ai16z/client-telegram": "workspace:*",
        "@ai16z/client-twitter": "workspace:*",
        "@ai16z/eliza": "workspace:*",
        "@ai16z/plugin-0g": "workspace:*",
        "@ai16z/plugin-aptos": "workspace:*",
        "@ai16z/plugin-bootstrap": "workspace:*",
        "@ai16z/plugin-buttplug": "workspace:*",
        "@ai16z/plugin-coinbase": "workspace:*",
        "@ai16z/plugin-conflux": "workspace:*",
        "@ai16z/plugin-evm": "workspace:*",
        "@ai16z/plugin-goat": "workspace:*",
        "@ai16z/plugin-icp": "workspace:*",
        "@ai16z/plugin-image-generation": "workspace:*",
        "@ai16z/plugin-node": "workspace:*",
        "@ai16z/plugin-solana": "workspace:*",
        "@ai16z/plugin-starknet": "workspace:*",
        "@ai16z/plugin-tee": "workspace:*",
<<<<<<< HEAD
        "@ai16z/plugin-coinbase": "workspace:*",
        "@ai16z/plugin-github": "workspace:*",
=======
>>>>>>> 1a6ce668
        "readline": "1.3.0",
        "ws": "8.18.0",
        "yargs": "17.7.2"
    },
    "devDependencies": {
        "ts-node": "10.9.2",
        "tsup": "8.3.5"
    }
}<|MERGE_RESOLUTION|>--- conflicted
+++ resolved
@@ -39,11 +39,7 @@
         "@ai16z/plugin-solana": "workspace:*",
         "@ai16z/plugin-starknet": "workspace:*",
         "@ai16z/plugin-tee": "workspace:*",
-<<<<<<< HEAD
-        "@ai16z/plugin-coinbase": "workspace:*",
         "@ai16z/plugin-github": "workspace:*",
-=======
->>>>>>> 1a6ce668
         "readline": "1.3.0",
         "ws": "8.18.0",
         "yargs": "17.7.2"
