# Discord Configuration
DISCORD_APPLICATION_ID=
DISCORD_API_TOKEN=        # Bot token
DISCORD_VOICE_CHANNEL_ID= # The ID of the voice channel the bot should join (optional)

# AI Model API Keys
OPENAI_API_KEY= # OpenAI API key, starting with sk-
SMALL_OPENAI_MODEL= # Default: gpt-4o-mini
MEDIUM_OPENAI_MODEL= # Default: gpt-4o
LARGE_OPENAI_MODEL= # Default: gpt-4o
EMBEDDING_OPENAI_MODEL= # Default: text-embedding-3-small
IMAGE_OPENAI_MODEL= # Default: dall-e-3

# Eternal AI's Decentralized Inference API
ETERNALAI_URL=
ETERNALAI_MODEL= #Default: "neuralmagic/Meta-Llama-3.1-405B-Instruct-quantized.w4a16"
ETERNALAI_API_KEY=

GROK_API_KEY= # GROK API Key
GROQ_API_KEY= # Starts with gsk_
OPENROUTER_API_KEY=
GOOGLE_GENERATIVE_AI_API_KEY= # Gemini API key

ALI_BAILIAN_API_KEY= # Ali Bailian API Key
VOLENGINE_API_KEY=  # VolEngine API Key
NANOGPT_API_KEY= # NanoGPT API Key

HYPERBOLIC_API_KEY= # Hyperbolic API Key
HYPERBOLIC_MODEL=
IMAGE_HYPERBOLIC_MODEL= # Default: FLUX.1-dev
SMALL_HYPERBOLIC_MODEL=     # Default: meta-llama/Llama-3.2-3B-Instruct
MEDIUM_HYPERBOLIC_MODEL=    # Default: meta-llama/Meta-Llama-3.1-70B-Instruct
LARGE_HYPERBOLIC_MODEL=     # Default: meta-llama/Meta-Llama-3.1-405-Instruct

# Speech Synthesis
ELEVENLABS_XI_API_KEY= # API key from elevenlabs

# ElevenLabs Settings
ELEVENLABS_MODEL_ID=eleven_multilingual_v2
ELEVENLABS_VOICE_ID=21m00Tcm4TlvDq8ikWAM
ELEVENLABS_VOICE_STABILITY=0.5
ELEVENLABS_VOICE_SIMILARITY_BOOST=0.9
ELEVENLABS_VOICE_STYLE=0.66
ELEVENLABS_VOICE_USE_SPEAKER_BOOST=false
ELEVENLABS_OPTIMIZE_STREAMING_LATENCY=4
ELEVENLABS_OUTPUT_FORMAT=pcm_16000

# Twitter/X Configuration
TWITTER_DRY_RUN=false
TWITTER_USERNAME= # Account username
TWITTER_PASSWORD= # Account password
TWITTER_EMAIL=    # Account email
TWITTER_2FA_SECRET=
TWITTER_COOKIES= # Account cookies
TWITTER_POLL_INTERVAL=120 # How often (in seconds) the bot should check for interactions
TWITTER_SEARCH_ENABLE=FALSE # Enable timeline search, WARNING this greatly increases your chance of getting banned
TWITTER_TARGET_USERS= # Comma separated list of Twitter user names to interact with
X_SERVER_URL=
XAI_API_KEY=
XAI_MODEL=

# Post Interval Settings (in minutes)
POST_INTERVAL_MIN= # Default: 90
POST_INTERVAL_MAX= # Default: 180
POST_IMMEDIATELY=

# Twitter action processing configuration
ACTION_INTERVAL=300000      # Interval in milliseconds between action processing runs (default: 5 minutes)
ENABLE_ACTION_PROCESSING=false   # Set to true to enable the action processing loop

# Feature Flags
IMAGE_GEN=            # Set to TRUE to enable image generation
USE_OPENAI_EMBEDDING= # Set to TRUE for OpenAI/1536, leave blank for local
USE_OLLAMA_EMBEDDING= # Set to TRUE for OLLAMA/1024, leave blank for local

# OpenRouter Models
OPENROUTER_MODEL= # Default: uses hermes 70b/405b
SMALL_OPENROUTER_MODEL=
MEDIUM_OPENROUTER_MODEL=
LARGE_OPENROUTER_MODEL=

# REDPILL Configuration
# https://docs.red-pill.ai/get-started/supported-models
REDPILL_API_KEY= # REDPILL API Key
REDPILL_MODEL=
SMALL_REDPILL_MODEL=  # Default: gpt-4o-mini
MEDIUM_REDPILL_MODEL= # Default: gpt-4o
LARGE_REDPILL_MODEL=  # Default: gpt-4o

# Ollama Configuration
OLLAMA_SERVER_URL= # Default: localhost:11434
OLLAMA_MODEL=
OLLAMA_EMBEDDING_MODEL= # Default: mxbai-embed-large
SMALL_OLLAMA_MODEL=     # Default: llama3.2
MEDIUM_OLLAMA_MODEL=    # Default: hermes3
LARGE_OLLAMA_MODEL=     # Default: hermes3:70b

# Google Configuration
GOOGLE_MODEL=
SMALL_GOOGLE_MODEL=     # Default: gemini-1.5-flash-latest
MEDIUM_GOOGLE_MODEL=    # Default: gemini-1.5-flash-latest
LARGE_GOOGLE_MODEL=     # Default: gemini-1.5-pro-latest
EMBEDDING_GOOGLE_MODEL= # Default: text-embedding-004

# Groq Configuration
SMALL_GROQ_MODEL=      # Default: llama-3.1-8b-instant
MEDIUM_GROQ_MODEL=     # Default: llama-3.3-70b-versatile
LARGE_GROQ_MODEL=      # Default: llama-3.2-90b-vision-preview
EMBEDDING_GROQ_MODEL=  # Default: llama-3.1-8b-instant

# NanoGPT Configuration
SMALL_NANOGPT_MODEL=   # Default: gpt-4o-mini
MEDIUM_NANOGPT_MODEL=  # Default: gpt-4o
LARGE_NANOGPT_MODEL=   # Default: gpt-4o

#LlamaLocal Configuration
LLAMALOCAL_PATH= # Default: "" which is the current directory in plugin-node/dist/ which gets destroyed and recreated on every build

# API Keys
ANTHROPIC_API_KEY= # For Claude
SMALL_ANTHROPIC_MODEL= # Default: claude-3-haiku-20240307
MEDIUM_ANTHROPIC_MODEL= # Default: claude-3-5-sonnet-20241022
LARGE_ANTHROPIC_MODEL= # Default: claude-3-5-sonnet-20241022

HEURIST_API_KEY=   # Get from https://heurist.ai/dev-access

# Heurist Models
SMALL_HEURIST_MODEL=     # Default: meta-llama/llama-3-70b-instruct
MEDIUM_HEURIST_MODEL=    # Default: meta-llama/llama-3-70b-instruct
LARGE_HEURIST_MODEL=     # Default: meta-llama/llama-3.1-405b-instruct
HEURIST_IMAGE_MODEL=     # Default: PepeXL

# Gaianet Configuration
GAIANET_MODEL=
GAIANET_SERVER_URL=

SMALL_GAIANET_MODEL=        # Default: llama3b
SMALL_GAIANET_SERVER_URL=   # Default: https://llama3b.gaia.domains/v1

MEDIUM_GAIANET_MODEL=       # Default: llama
MEDIUM_GAIANET_SERVER_URL=  # Default: https://llama8b.gaia.domains/v1

LARGE_GAIANET_MODEL=        # Default: qwen72b
LARGE_GAIANET_SERVER_URL=   # Default: https://qwen72b.gaia.domains/v1

GAIANET_EMBEDDING_MODEL=
USE_GAIANET_EMBEDDING=      # Set to TRUE for GAIANET/768, leave blank for local

# EVM
EVM_PRIVATE_KEY=
EVM_PROVIDER_URL=

# Solana
SOLANA_PRIVATE_KEY=
SOLANA_PUBLIC_KEY=

# Fallback Wallet Configuration (deprecated)
WALLET_PRIVATE_KEY=
WALLET_PUBLIC_KEY=

BIRDEYE_API_KEY=

# Solana Configuration
SOL_ADDRESS=So11111111111111111111111111111111111111112
SLIPPAGE=1
BASE_MINT=So11111111111111111111111111111111111111112
RPC_URL=https://api.mainnet-beta.solana.com
HELIUS_API_KEY=

# Telegram Configuration
TELEGRAM_BOT_TOKEN=

# Together Configuration
TOGETHER_API_KEY=

# Server Configuration
SERVER_PORT=3000

# Starknet Configuration
STARKNET_ADDRESS=
STARKNET_PRIVATE_KEY=
STARKNET_RPC_URL=

# Intiface Configuration
INTIFACE_WEBSOCKET_URL=ws://localhost:12345

# Farcaster Neynar Configuration
FARCASTER_FID=                  # the FID associated with the account your are sending casts from
FARCASTER_NEYNAR_API_KEY=       # Neynar API key: https://neynar.com/
FARCASTER_NEYNAR_SIGNER_UUID=   # signer for the account you are sending casts from. create a signer here: https://dev.neynar.com/app
FARCASTER_DRY_RUN=false         # Set to true if you want to run the bot without actually publishing casts
FARCASTER_POLL_INTERVAL=120     # How often (in seconds) the bot should check for farcaster interactions (replies and mentions)

# Coinbase
COINBASE_COMMERCE_KEY= # from coinbase developer portal
COINBASE_API_KEY=      # from coinbase developer portal
COINBASE_PRIVATE_KEY=  # from coinbase developer portal
# if not configured it will be generated and written to runtime.character.settings.secrets.COINBASE_GENERATED_WALLET_ID and runtime.character.settings.secrets.COINBASE_GENERATED_WALLET_HEX_SEED
COINBASE_GENERATED_WALLET_ID=       # not your address but the wallet id from generating a wallet through the plugin
COINBASE_GENERATED_WALLET_HEX_SEED= # not your address but the wallet hex seed from generating a wallet through the plugin and calling export
# for webhook plugin the uri you want to send the webhook to for dummy ones use https://webhook.site
COINBASE_NOTIFICATION_URI=
# Conflux Configuration
CONFLUX_CORE_PRIVATE_KEY=
CONFLUX_CORE_SPACE_RPC_URL=
CONFLUX_ESPACE_PRIVATE_KEY=
CONFLUX_ESPACE_RPC_URL=
CONFLUX_MEME_CONTRACT_ADDRESS=

#ZeroG
ZEROG_INDEXER_RPC=
ZEROG_EVM_RPC=
ZEROG_PRIVATE_KEY=
ZEROG_FLOW_ADDRESS=

# TEE Configuration
# TEE_MODE options:
# - LOCAL: Uses simulator at localhost:8090 (for local development)
# - DOCKER: Uses simulator at host.docker.internal:8090 (for docker development)
# - PRODUCTION: No simulator, uses production endpoints
# Defaults to OFF if not specified
TEE_MODE=OFF #LOCAL|DOCKER|PRODUCTION
WALLET_SECRET_SALT= # ONLY DEFINE IF YOU WANT TO USE TEE Plugin, otherwise it will throw errors

# Galadriel Configuration
GALADRIEL_API_KEY=gal-* # Get from https://dashboard.galadriel.com/

# Venice Configuration
VENICE_API_KEY=      # generate from venice settings
SMALL_VENICE_MODEL=  # Default: llama-3.3-70b
MEDIUM_VENICE_MODEL= # Default: llama-3.3-70b
LARGE_VENICE_MODEL=  # Default: llama-3.1-405b
IMAGE_VENICE_MODEL=  # Default: fluently-xl

# fal.ai Configuration
FAL_API_KEY=
FAL_AI_LORA_PATH=

# WhatsApp Cloud API Configuration
WHATSAPP_ACCESS_TOKEN=         # Permanent access token from Facebook Developer Console
WHATSAPP_PHONE_NUMBER_ID=      # Phone number ID from WhatsApp Business API
WHATSAPP_BUSINESS_ACCOUNT_ID=  # Business Account ID from Facebook Business Manager
WHATSAPP_WEBHOOK_VERIFY_TOKEN= # Custom string for webhook verification
WHATSAPP_API_VERSION=v17.0     # WhatsApp API version (default: v17.0)

# Flow Blockchain Configuration
FLOW_ADDRESS=
FLOW_PRIVATE_KEY=       # Private key for SHA3-256 + P256 ECDSA
FLOW_NETWORK=           # Default: mainnet
FLOW_ENDPOINT_URL=      # Default: https://mainnet.onflow.org

# ICP
INTERNET_COMPUTER_PRIVATE_KEY=
INTERNET_COMPUTER_ADDRESS=

# Aptos
APTOS_PRIVATE_KEY= # Aptos private key
APTOS_NETWORK=     # must be one of mainnet, testnet

# EchoChambers Configuration
ECHOCHAMBERS_API_URL=http://127.0.0.1:3333
ECHOCHAMBERS_API_KEY=testingkey0011
ECHOCHAMBERS_USERNAME=eliza
ECHOCHAMBERS_DEFAULT_ROOM=general
ECHOCHAMBERS_POLL_INTERVAL=60
ECHOCHAMBERS_MAX_MESSAGES=10

# MultiversX
MVX_PRIVATE_KEY= # Multiversx private key
MVX_NETWORK= # must be one of mainnet, devnet, testnet

# NEAR
NEAR_WALLET_SECRET_KEY=
NEAR_WALLET_PUBLIC_KEY=
NEAR_ADDRESS=
SLIPPAGE=1
RPC_URL=https://rpc.testnet.near.org
NEAR_NETWORK=testnet # or mainnet

# ZKsync Era Configuration
ZKSYNC_ADDRESS=
ZKSYNC_PRIVATE_KEY=

# AWS S3 Configuration Settings for File Upload
AWS_ACCESS_KEY_ID=
AWS_SECRET_ACCESS_KEY=
AWS_REGION=
AWS_S3_BUCKET=
AWS_S3_UPLOAD_PATH=

<<<<<<< HEAD
# Deepgram
DEEPGRAM_API_KEY=
=======
# Ton
TON_PRIVATE_KEY= # Ton Mnemonic Seed Phrase Join With Empty String
TON_RPC_URL=     # ton rpc
>>>>>>> 9fa70762
<|MERGE_RESOLUTION|>--- conflicted
+++ resolved
@@ -281,6 +281,10 @@
 ZKSYNC_ADDRESS=
 ZKSYNC_PRIVATE_KEY=
 
+# Ton
+TON_PRIVATE_KEY= # Ton Mnemonic Seed Phrase Join With Empty String
+TON_RPC_URL=     # ton rpc
+
 # AWS S3 Configuration Settings for File Upload
 AWS_ACCESS_KEY_ID=
 AWS_SECRET_ACCESS_KEY=
@@ -288,11 +292,5 @@
 AWS_S3_BUCKET=
 AWS_S3_UPLOAD_PATH=
 
-<<<<<<< HEAD
 # Deepgram
-DEEPGRAM_API_KEY=
-=======
-# Ton
-TON_PRIVATE_KEY= # Ton Mnemonic Seed Phrase Join With Empty String
-TON_RPC_URL=     # ton rpc
->>>>>>> 9fa70762
+DEEPGRAM_API_KEY=