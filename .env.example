--- conflicted
+++ resolved
@@ -53,11 +53,8 @@
 TWITTER_2FA_SECRET=
 TWITTER_COOKIES= # Account cookies
 TWITTER_POLL_INTERVAL=120 # How often (in seconds) the bot should check for interactions
-<<<<<<< HEAD
 TWITTER_SEARCH_ENABLE=FALSE # Enable timeline search, WARNING this greatly increases your chance of getting banned
-=======
 TWITTER_TARGET_USERS= # Comma separated list of Twitter user names to interact with
->>>>>>> 3bb43500
 X_SERVER_URL=
 XAI_API_KEY=
 XAI_MODEL=
