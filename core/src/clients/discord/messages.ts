import {
    ChannelType,
    Client,
    Message as DiscordMessage,
    TextChannel,
} from "discord.js";
import { composeContext } from "../../core/context.ts";
import {
    generateMessageResponse,
    generateShouldRespond,
} from "../../core/generation.ts";
import { log_to_file } from "../../core/logger.ts";
import { embeddingZeroVector } from "../../core/memory.ts";
import {
    Content,
    HandlerCallback,
    IAgentRuntime,
    Media,
    Memory,
    ModelClass,
    State,
    UUID,
} from "../../core/types.ts";
import { stringToUuid } from "../../core/uuid.ts";
import { generateSummary } from "../../services/summary.ts";
import { AttachmentManager } from "./attachments.ts";
import { messageHandlerTemplate, shouldRespondTemplate } from "./templates.ts";
import { InterestChannels } from "./types.ts";
import { VoiceManager } from "./voice.ts";

const MAX_MESSAGE_LENGTH = 1900;

export async function sendMessageInChunks(
    channel: TextChannel,
    content: string,
    inReplyTo: string,
    files: any[]
): Promise<DiscordMessage[]> {
    const sentMessages: DiscordMessage[] = [];
    const messages = splitMessage(content);

    for (let i = 0; i < messages.length; i++) {
        const message = messages[i];
        if (
            message.trim().length > 0 ||
            (i === messages.length - 1 && files && files.length > 0)
        ) {
            const options: any = {
                content: message.trim(),
            };

            // if (i === 0 && inReplyTo) {
            //   // Reply to the specified message for the first chunk
            //   options.reply = {
            //     messageReference: inReplyTo,
            //   };
            // }

            if (i === messages.length - 1 && files && files.length > 0) {
                // Attach files to the last message chunk
                options.files = files;
            }

            const m = await channel.send(options);
            sentMessages.push(m);
        }
    }

    return sentMessages;
}

function splitMessage(content: string): string[] {
    const messages: string[] = [];
    let currentMessage = "";

    const rawLines = content?.split("\n") || [];
    // split all lines into MAX_MESSAGE_LENGTH chunks so any long lines are split
    const lines = rawLines
        .map((line) => {
            const chunks = [];
            while (line.length > MAX_MESSAGE_LENGTH) {
                chunks.push(line.slice(0, MAX_MESSAGE_LENGTH));
                line = line.slice(MAX_MESSAGE_LENGTH);
            }
            chunks.push(line);
            return chunks;
        })
        .flat();

    for (const line of lines) {
        if (currentMessage.length + line.length + 1 > MAX_MESSAGE_LENGTH) {
            messages.push(currentMessage.trim());
            currentMessage = "";
        }
        currentMessage += line + "\n";
    }

    if (currentMessage.trim().length > 0) {
        messages.push(currentMessage.trim());
    }

    return messages;
}

export class MessageManager {
    private client: Client;
    private runtime: IAgentRuntime;
    private attachmentManager: AttachmentManager;
    private interestChannels: InterestChannels = {};
    private discordClient: any;
    private voiceManager: VoiceManager;

    constructor(discordClient: any, voiceManager: VoiceManager) {
        this.client = discordClient.client;
        this.voiceManager = voiceManager;
        this.discordClient = discordClient;
        this.runtime = discordClient.runtime;
        this.attachmentManager = new AttachmentManager(this.runtime);
    }

    async handleMessage(message: DiscordMessage) {
        if (
            message.interaction ||
            message.author.id ===
                this.client.user?.id /* || message.author?.bot*/
        )
            return;
        const userId = message.author.id as UUID;
        const userName = message.author.username;
        const name = message.author.displayName;
        const channelId = message.channel.id;

        try {
            const { processedContent, attachments } =
                await this.processMessageMedia(message);

            const audioAttachments = message.attachments.filter((attachment) =>
                attachment.contentType?.startsWith("audio/")
            );
            if (audioAttachments.size > 0) {
                const processedAudioAttachments =
                    await this.attachmentManager.processAttachments(
                        audioAttachments
                    );
                attachments.push(...processedAudioAttachments);
            }

            const roomId = stringToUuid(channelId);
            const userIdUUID = stringToUuid(userId);

            await this.runtime.ensureConnection(
                userIdUUID,
                roomId,
                userName,
                name,
                "discord"
            );

            const messageId = stringToUuid(message.id);

<<<<<<< HEAD
            // Check if the message already exists in the cache or database
            const existingMessage =
                await this.runtime.messageManager.getMemoryById(messageId);
=======
>>>>>>> 8084bc89
            let shouldIgnore = false;
            let shouldRespond = true;

            const content: Content = {
                text: processedContent,
                attachments: attachments,
                source: "discord",
                url: message.url,
                inReplyTo: message.reference?.messageId
                    ? stringToUuid(message.reference.messageId)
                    : undefined,
            };

            const userMessage = { content, userId: userIdUUID, roomId };

            let state = (await this.runtime.composeState(userMessage, {
                discordClient: this.client,
                discordMessage: message,
                agentName:
                    this.runtime.character.name ||
                    this.client.user?.displayName,
            })) as State;

            const memory: Memory = {
                id: stringToUuid(message.id),
                ...userMessage,
                userId: userIdUUID,
                roomId,
                content,
                createdAt: message.createdTimestamp,
                embedding: embeddingZeroVector,
            };

            if (content.text) {
                await this.runtime.messageManager.createMemory(memory);
            }

            state = await this.runtime.updateRecentMessageState(state);

            if (!shouldIgnore) {
                shouldIgnore = await this._shouldIgnore(message);
            }

            if (shouldIgnore) {
                return;
            }
            const hasInterest = this._checkInterest(channelId);

            const agentUserState =
                await this.runtime.databaseAdapter.getParticipantUserState(
                    roomId,
                    this.runtime.agentId
                );

            if (
                agentUserState === "MUTED" &&
                !message.mentions.has(this.client.user.id) &&
                !hasInterest
            ) {
                console.log("Ignoring muted room");
                // Ignore muted rooms unless explicitly mentioned
                return;
            }

            if (agentUserState === "FOLLOWED") {
                shouldRespond = true; // Always respond in followed rooms
            } else if (
                (!shouldRespond && hasInterest) ||
                (shouldRespond && !hasInterest)
            ) {
                console.log("Checking if should respond");
                shouldRespond = await this._shouldRespond(message, state);
            }

            if (!shouldRespond) {
                return;
            }

            console.log("Responding");

            const context = composeContext({
                state,
                template: messageHandlerTemplate,
            });

            const responseContent = await this._generateResponse(
                memory,
                state,
                context
            );

            responseContent.text = responseContent.text?.trim();
            responseContent.inReplyTo = stringToUuid(message.id);

            if (!responseContent.text) {
                return;
            }

            const callback: HandlerCallback = async (
                content: Content,
                files: any[]
            ) => {
                if (message.id && !content.inReplyTo) {
                    content.inReplyTo = stringToUuid(message.id);
                }
                if (message.channel.type === ChannelType.GuildVoice) {
                    // For voice channels, use text-to-speech
                    const audioStream =
                        await this.runtime.speechService.generate(
                            this.runtime,
                            content.text
                        );
                    await this.voiceManager.playAudioStream(
                        userId,
                        audioStream
                    );
                    const memory: Memory = {
                        id: stringToUuid(message.id),
                        userId: this.runtime.agentId,
                        content,
                        roomId,
                        embedding: embeddingZeroVector,
                    };
                    return [memory];
                } else {
                    // For text channels, send the message
                    const messages = await sendMessageInChunks(
                        message.channel as TextChannel,
                        content.text,
                        message.id,
                        files
                    );

                    const memories: Memory[] = [];
                    for (const m of messages) {
                        let action = content.action;
                        // If there's only one message or it's the last message, keep the original action
                        // For multiple messages, set all but the last to 'CONTINUE'
                        if (
                            messages.length > 1 &&
                            m !== messages[messages.length - 1]
                        ) {
                            action = "CONTINUE";
                        }

                        const memory: Memory = {
                            id: stringToUuid(m.id),
                            userId: this.runtime.agentId,
                            content: {
                                ...content,
                                action,
                                inReplyTo: messageId,
                                url: m.url,
                            },
                            roomId,
                            embedding: embeddingZeroVector,
                            createdAt: m.createdTimestamp,
                        };
                        memories.push(memory);
                    }
                    for (const m of memories) {
                        await this.runtime.messageManager.createMemory(m);
                    }
                    return memories;
                }
            };

            const responseMessages = await callback(responseContent);

            state = await this.runtime.updateRecentMessageState(state);

            await this.runtime.evaluate(memory, state);

            await this.runtime.processActions(
                memory,
                responseMessages,
                state,
                callback
            );
        } catch (error) {
            console.error("Error handling message:", error);
            if (message.channel.type === ChannelType.GuildVoice) {
                // For voice channels, use text-to-speech for the error message
                const errorMessage = "Sorry, I had a glitch. What was that?";
                const audioStream = await this.runtime.speechService.generate(
                    this.runtime,
                    errorMessage
                );
                await this.voiceManager.playAudioStream(userId, audioStream);
            } else {
                // For text channels, send the error message
                await message.reply(
                    "Sorry, I encountered an error while processing your request."
                );
            }
        }
    }

    async cacheMessages(channel: TextChannel, count: number = 20) {
        const messages = await channel.messages.fetch({ limit: count });
        for (const [_, message] of messages) {
            await this.handleMessage(message);
        }
    }

    async processMessageMedia(
        message: DiscordMessage
    ): Promise<{ processedContent: string; attachments: Media[] }> {
        let processedContent = message.content;
        let attachments: Media[] = [];

        // Process code blocks in the message content
        const codeBlockRegex = /```([\s\S]*?)```/g;
        let match;
        while ((match = codeBlockRegex.exec(processedContent))) {
            const codeBlock = match[1];
            const lines = codeBlock.split("\n");
            const title = lines[0];
            const description = lines.slice(0, 3).join("\n");
            const attachmentId =
                `code-${Date.now()}-${Math.floor(Math.random() * 1000)}`.slice(
                    -5
                );
            attachments.push({
                id: attachmentId,
                url: "",
                title: title || "Code Block",
                source: "Code",
                description: description,
                text: codeBlock,
            });
            processedContent = processedContent.replace(
                match[0],
                `Code Block (${attachmentId})`
            );
        }

        // Process message attachments
        if (message.attachments.size > 0) {
            attachments = await this.attachmentManager.processAttachments(
                message.attachments
            );
        }

        // TODO: Move to attachments manager
        const urlRegex = /(https?:\/\/[^\s]+)/g;
        const urls = processedContent.match(urlRegex) || [];

        for (const url of urls) {
            if (this.runtime.videoService.isVideoUrl(url)) {
                const videoInfo =
                    await this.runtime.videoService.processVideo(url);
                attachments.push({
                    id: `youtube-${Date.now()}`,
                    url: url,
                    title: videoInfo.title,
                    source: "YouTube",
                    description: videoInfo.description,
                    text: videoInfo.text,
                });
            } else {
                const { title, bodyContent } =
                    await this.runtime.browserService.getPageContent(url);
                const { title: newTitle, description } = await generateSummary(
                    this.runtime,
                    title + "\n" + bodyContent
                );
                attachments.push({
                    id: `webpage-${Date.now()}`,
                    url: url,
                    title: newTitle || "Web Page",
                    source: "Web",
                    description,
                    text: bodyContent,
                });
            }
        }

        return { processedContent, attachments };
    }

    private _checkInterest(channelId: string): boolean {
        return !!this.interestChannels[channelId];
    }

    private async _shouldIgnore(message: DiscordMessage): Promise<boolean> {
        // if the message is from us, ignore
        if (message.author.id === this.client.user?.id) return true;
        let messageContent = message.content.toLowerCase();

        // Replace the bot's @ping with the character name
        const botMention = `<@!?${this.client.user?.id}>`;
        messageContent = messageContent.replace(
            new RegExp(botMention, "gi"),
            this.runtime.character.name.toLowerCase()
        );

        // Replace the bot's username with the character name
        const botUsername = this.client.user?.username.toLowerCase();
        messageContent = messageContent.replace(
            new RegExp(`\\b${botUsername}\\b`, "g"),
            this.runtime.character.name.toLowerCase()
        );

        // strip all special characters
        messageContent = messageContent.replace(/[^a-zA-Z0-9\s]/g, "");

        // short responses where ruby should stop talking and disengage unless mentioned again
        const loseInterestWords = [
            "shut up",
            "stop",
            "please shut up",
            "shut up please",
            "dont talk",
            "silence",
            "stop talking",
            "be quiet",
            "hush",
            "wtf",
            "chill",
            "stfu",
            "stupid bot",
            "dumb bot",
            "stop responding",
            "god damn it",
            "god damn",
            "goddamnit",
            "can you not",
            "can you stop",
            "be quiet",
            "hate you",
            "hate this",
            "fuck up",
        ];
        if (
            messageContent.length < 100 &&
            loseInterestWords.some((word) => messageContent.includes(word))
        ) {
            delete this.interestChannels[message.channelId];
            return true;
        }

        // If we're not interested in the channel and it's a short message, ignore it
        if (
            messageContent.length < 10 &&
            !this.interestChannels[message.channelId]
        ) {
            return true;
        }

        const targetedPhrases = [
            this.runtime.character.name + " stop responding",
            this.runtime.character.name + " stop talking",
            this.runtime.character.name + " shut up",
            this.runtime.character.name + " stfu",
            "stop talking" + this.runtime.character.name,
            this.runtime.character.name + " stop talking",
            "shut up " + this.runtime.character.name,
            this.runtime.character.name + " shut up",
            "stfu " + this.runtime.character.name,
            this.runtime.character.name + " stfu",
            "chill" + this.runtime.character.name,
            this.runtime.character.name + " chill",
        ];

        // lose interest if pinged and told to stop responding
        if (targetedPhrases.some((phrase) => messageContent.includes(phrase))) {
            delete this.interestChannels[message.channelId];
            return true;
        }

        // if the message is short, ignore but maintain interest
        if (
            !this.interestChannels[message.channelId] &&
            messageContent.length < 2
        ) {
            return true;
        }

        const ignoreResponseWords = [
            "lol",
            "nm",
            "uh",
            "wtf",
            "stfu",
            "dumb",
            "jfc",
            "omg",
        ];
        if (
            message.content.length < 4 &&
            ignoreResponseWords.some((word) =>
                message.content.toLowerCase().includes(word)
            )
        ) {
            return true;
        }
        return false;
    }

    private async _shouldRespond(
        message: DiscordMessage,
        state: State
    ): Promise<boolean> {
        if (message.author.id === this.client.user?.id) return false;
        // if (message.author.bot) return false;
        if (message.mentions.has(this.client.user?.id as string)) return true;

        const guild = message.guild;
        const member = guild?.members.cache.get(this.client.user?.id as string);
        const nickname = member?.nickname;

        if (
            message.content
                .toLowerCase()
                .includes(this.client.user?.username.toLowerCase() as string) ||
            message.content
                .toLowerCase()
                .includes(this.client.user?.tag.toLowerCase() as string) ||
            (nickname &&
                message.content.toLowerCase().includes(nickname.toLowerCase()))
        ) {
            return true;
        }

        if (!message.guild) {
            return true;
        }

        // If none of the above conditions are met, use the generateText to decide
        const shouldRespondContext = composeContext({
            state,
            template: shouldRespondTemplate,
        });

        const response = await generateShouldRespond({
            runtime: this.runtime,
            context: shouldRespondContext,
            modelClass: ModelClass.SMALL,
        });

        if (response === "RESPOND") {
            return true;
        } else if (response === "IGNORE") {
            return false;
        } else if (response === "STOP") {
            delete this.interestChannels[message.channelId];
            return false;
        } else {
            console.error(
                "Invalid response from response generateText:",
                response
            );
            return false;
        }
    }

    private async _generateResponse(
        message: Memory,
        state: State,
        context: string
    ): Promise<Content> {
        const { userId, roomId } = message;

        const datestr = new Date().toUTCString().replace(/:/g, "-");

        // log context to file
        log_to_file(
            `${state.agentName}_${datestr}_discord_message_context`,
            context
        );

        const response = await generateMessageResponse({
            runtime: this.runtime,
            context,
            modelClass: ModelClass.SMALL,
        });

        if (!response) {
            console.error("No response from generateMessageResponse");
            return;
        }

        log_to_file(
            `${state.agentName}_${datestr}_discord_message_response`,
            JSON.stringify(response)
        );

        await this.runtime.databaseAdapter.log({
            body: { message, context, response },
            userId: userId,
            roomId,
            type: "response",
        });

        return response;
    }

    async fetchBotName(botToken: string) {
        const url = "https://discord.com/api/v10/users/@me";

        const response = await fetch(url, {
            method: "GET",
            headers: {
                Authorization: `Bot ${botToken}`,
            },
        });

        if (!response.ok) {
            throw new Error(
                `Error fetching bot details: ${response.statusText}`
            );
        }

        const data = await response.json();
        return data.username;
    }
}<|MERGE_RESOLUTION|>--- conflicted
+++ resolved
@@ -158,12 +158,6 @@
 
             const messageId = stringToUuid(message.id);
 
-<<<<<<< HEAD
-            // Check if the message already exists in the cache or database
-            const existingMessage =
-                await this.runtime.messageManager.getMemoryById(messageId);
-=======
->>>>>>> 8084bc89
             let shouldIgnore = false;
             let shouldRespond = true;
 
@@ -364,6 +358,8 @@
 
     async cacheMessages(channel: TextChannel, count: number = 20) {
         const messages = await channel.messages.fetch({ limit: count });
+
+        // TODO: This is throwing an error but seems to work?
         for (const [_, message] of messages) {
             await this.handleMessage(message);
         }
