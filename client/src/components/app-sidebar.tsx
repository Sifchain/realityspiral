import { useQuery } from "@tanstack/react-query";
import {
    Sidebar,
    SidebarContent,
    SidebarFooter,
    SidebarGroup,
    SidebarGroupContent,
    SidebarGroupLabel,
    SidebarHeader,
    SidebarMenu,
    SidebarMenuButton,
    SidebarMenuItem,
    SidebarMenuSkeleton,
} from "@/components/ui/sidebar";
import { apiClient } from "@/lib/api";
import { NavLink, useLocation } from "react-router";
import type { UUID } from "@elizaos/core";
import { Book, Cog, User } from "lucide-react";
import ConnectionStatus from "./connection-status";

export function AppSidebar() {
    const location = useLocation();
    const query = useQuery({
        queryKey: ["agents"],
        queryFn: () => apiClient.getAgents(),
        refetchInterval: 5_000,
    });

    const agents = query?.data?.agents;

    return (
        <Sidebar>
            <SidebarHeader>
                <SidebarMenu>
                    <SidebarMenuItem>
                        <SidebarMenuButton size="lg" asChild>
                            <NavLink to="/">
                                <img
                                    src="/favicon-32x32.png"
                                    width="100%"
                                    height="100%"
                                    className="size-7"
                                />

                                <div className="flex flex-col gap-0.5 leading-none">
                                    <span className="font-semibold">
<<<<<<< HEAD
                                        Reality Spiral
=======
                                    Reality Spiral
>>>>>>> f61a1fec
                                    </span>
                                </div>
                            </NavLink>
                        </SidebarMenuButton>
                    </SidebarMenuItem>
                </SidebarMenu>
            </SidebarHeader>
            <SidebarContent>
                <SidebarGroup>
                    <SidebarGroupLabel>Agents</SidebarGroupLabel>
                    <SidebarGroupContent>
                        <SidebarMenu>
                            {query?.isPending ? (
                                <div>
                                    {Array.from({ length: 5 }).map(
                                        (_, _index) => (
                                            <SidebarMenuItem key={"skeleton-item"}>
                                                <SidebarMenuSkeleton />
                                            </SidebarMenuItem>
                                        ),
                                    )}
                                </div>
                            ) : (
                                <div>
                                    {agents?.map(
                                        (agent: { id: UUID; name: string }) => (
                                            <SidebarMenuItem key={agent.id}>
                                                <NavLink
                                                    to={`/chat/${agent.id}`}
                                                >
                                                    <SidebarMenuButton
                                                        isActive={location.pathname.includes(
                                                            agent.id,
                                                        )}
                                                    >
                                                        <User />
                                                        <span>
                                                            {agent.name}
                                                        </span>
                                                    </SidebarMenuButton>
                                                </NavLink>
                                            </SidebarMenuItem>
                                        ),
                                    )}
                                </div>
                            )}
                        </SidebarMenu>
                    </SidebarGroupContent>
                </SidebarGroup>
            </SidebarContent>
            <SidebarFooter>
                <SidebarMenu>
                    <SidebarMenuItem>
                        <NavLink
                            to="https://github.com/Sifchain/sa-eliza/blob/sif-dev/docs/AI_Agents_UI_Interface_Documentation.md"
                            target="_blank"
                        >
                            <SidebarMenuButton>
                                <Book /> Documentation
                            </SidebarMenuButton>
                        </NavLink>
                    </SidebarMenuItem>
                    <SidebarMenuItem>
                        <SidebarMenuButton disabled>
                            <Cog /> Settings
                        </SidebarMenuButton>
                    </SidebarMenuItem>
                    <ConnectionStatus />
                </SidebarMenu>
            </SidebarFooter>
        </Sidebar>
    );
}<|MERGE_RESOLUTION|>--- conflicted
+++ resolved
@@ -44,11 +44,7 @@
 
                                 <div className="flex flex-col gap-0.5 leading-none">
                                     <span className="font-semibold">
-<<<<<<< HEAD
-                                        Reality Spiral
-=======
                                     Reality Spiral
->>>>>>> f61a1fec
                                     </span>
                                 </div>
                             </NavLink>
