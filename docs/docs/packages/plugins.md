--- conflicted
+++ resolved
@@ -780,7 +780,6 @@
 
 To generate a GitHub Classic token with the required `public_repo` scope, follow these steps:
 
-<<<<<<< HEAD
 - **\*Log in to GitHub**: Go to [GitHub](https://github.com/) and log in to your account.
 
 - **Access Personal Access Tokens**:
@@ -806,7 +805,7 @@
 - **Set the Token as Environment Variable**:
     - Add the generated token to your `.env` file:
         - `GITHUB_API_TOKEN=<your_token>`
-=======
+
 ```
 User: "What is the predicted ETH price in 5 minutes?"
 Agent: "I'll get the inference now..."
@@ -814,7 +813,6 @@
 ```
 
 For detailed information and additional implementation examples, please refer to the [Allora-Eliza integration docs](https://docs.allora.network/marketplace/integrations/eliza-os).
->>>>>>> b5e1c9d7
 
 ### Writing Custom Plugins
 
